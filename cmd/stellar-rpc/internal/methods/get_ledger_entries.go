--- conflicted
+++ resolved
@@ -22,22 +22,15 @@
 const getLedgerEntriesMaxKeys = 200
 
 // NewGetLedgerEntriesHandler returns a JSON RPC handler to retrieve the specified ledger entries from Stellar Core.
-<<<<<<< HEAD
 func NewGetLedgerEntriesHandler(
 	logger *log.Entry,
 	coreClient interfaces.FastCoreClient,
 	latestLedgerReader db.LedgerEntryReader,
 ) jrpc2.Handler {
-	return NewHandler(func(ctx context.Context, request GetLedgerEntriesRequest) (GetLedgerEntriesResponse, error) {
-		if err := IsValidFormat(request.Format); err != nil {
-			return GetLedgerEntriesResponse{}, &jrpc2.Error{
-=======
-func NewGetLedgerEntriesHandler(logger *log.Entry, ledgerEntryReader db.LedgerEntryReader) jrpc2.Handler {
 	return NewHandler(func(ctx context.Context, request protocol.GetLedgerEntriesRequest,
 	) (protocol.GetLedgerEntriesResponse, error) {
 		if err := protocol.IsValidFormat(request.Format); err != nil {
 			return protocol.GetLedgerEntriesResponse{}, &jrpc2.Error{
->>>>>>> 755d81f1
 				Code:    jrpc2.InvalidParams,
 				Message: err.Error(),
 			}
@@ -88,7 +81,6 @@
 			}
 		}
 
-<<<<<<< HEAD
 		accumulation := []db.LedgerKeyAndEntry{}
 		for i, entry := range resp.Entries {
 			// This could happen if the user tries to fetch a ledger entry that
@@ -100,7 +92,7 @@
 			var xdrEntry xdr.LedgerEntry
 			err := xdr.SafeUnmarshalBase64(entry.Entry, &xdrEntry)
 			if err != nil {
-				return GetLedgerEntriesResponse{}, &jrpc2.Error{
+				return protocol.GetLedgerEntriesResponse{}, &jrpc2.Error{
 					Code:    jrpc2.InternalError,
 					Message: "failed to decode ledger entry",
 				}
@@ -112,21 +104,11 @@
 			}
 			if entry.Ttl != 0 {
 				newEntry.LiveUntilLedgerSeq = &entry.Ttl
-=======
-		ledgerEntryResults := make([]protocol.LedgerEntryResult, 0, len(ledgerKeys))
-		ledgerKeysAndEntries, err := tx.GetLedgerEntries(ledgerKeys...)
-		if err != nil {
-			logger.WithError(err).WithField("request", request).
-				Info("could not obtain ledger entries from storage")
-			return protocol.GetLedgerEntriesResponse{}, &jrpc2.Error{
-				Code:    jrpc2.InternalError,
-				Message: "could not obtain ledger entries from storage",
->>>>>>> 755d81f1
 			}
 			accumulation = append(accumulation, newEntry)
 		}
 
-		ledgerEntryResults := make([]LedgerEntryResult, 0, len(ledgerKeys))
+		ledgerEntryResults := make([]protocol.LedgerEntryResult, 0, len(ledgerKeys))
 
 		for _, ledgerKeyAndEntry := range accumulation {
 			switch request.Format {
