--- conflicted
+++ resolved
@@ -4,11 +4,6 @@
 	"context"
 	"encoding/json"
 	"fmt"
-<<<<<<< HEAD
-	"math"
-=======
-	"strings"
->>>>>>> 44db0ee2
 	"time"
 
 	"github.com/creachadair/jrpc2"
@@ -29,326 +24,6 @@
 	maxEventTypes   = 3
 )
 
-<<<<<<< HEAD
-=======
-type eventTypeSet map[string]interface{}
-
-func (e eventTypeSet) valid() error {
-	for key := range e {
-		switch key {
-		case EventTypeSystem, EventTypeContract, EventTypeDiagnostic:
-			// ok
-		default:
-			return errors.New("if set, type must be either 'system', 'contract' or 'diagnostic'")
-		}
-	}
-	return nil
-}
-
-func (e *eventTypeSet) UnmarshalJSON(data []byte) error {
-	if len(data) == 0 {
-		*e = map[string]interface{}{}
-		return nil
-	}
-	var joined string
-	if err := json.Unmarshal(data, &joined); err != nil {
-		return err
-	}
-	*e = map[string]interface{}{}
-	if len(joined) == 0 {
-		return nil
-	}
-	for _, key := range strings.Split(joined, ",") {
-		(*e)[key] = nil
-	}
-	return nil
-}
-
-func (e eventTypeSet) MarshalJSON() ([]byte, error) {
-	keys := make([]string, 0, len(e))
-	for key := range e {
-		keys = append(keys, key)
-	}
-	return json.Marshal(strings.Join(keys, ","))
-}
-
-func (e eventTypeSet) Keys() []string {
-	keys := make([]string, 0, len(e))
-	for key := range e {
-		keys = append(keys, key)
-	}
-	return keys
-}
-
-func (e eventTypeSet) matches(event xdr.ContractEvent) bool {
-	if len(e) == 0 {
-		return true
-	}
-	_, ok := e[getEventTypeFromEventTypeXDR()[event.Type]]
-	return ok
-}
-
-type EventInfo struct {
-	EventType      string `json:"type"`
-	Ledger         int32  `json:"ledger"`
-	LedgerClosedAt string `json:"ledgerClosedAt"`
-	ContractID     string `json:"contractId"`
-	ID             string `json:"id"`
-
-	// Deprecated: PagingToken field is deprecated, please use Cursor at top level for pagination
-	PagingToken              string `json:"pagingToken"`
-	InSuccessfulContractCall bool   `json:"inSuccessfulContractCall"`
-	TransactionHash          string `json:"txHash"`
-
-	// TopicXDR is a base64-encoded list of ScVals
-	TopicXDR  []string          `json:"topic,omitempty"`
-	TopicJSON []json.RawMessage `json:"topicJson,omitempty"`
-
-	// ValueXDR is a base64-encoded ScVal
-	ValueXDR  string          `json:"value,omitempty"`
-	ValueJSON json.RawMessage `json:"valueJson,omitempty"`
-}
-
-type GetEventsRequest struct {
-	StartLedger uint32             `json:"startLedger,omitempty"`
-	EndLedger   uint32             `json:"endLedger,omitempty"`
-	Filters     []EventFilter      `json:"filters"`
-	Pagination  *PaginationOptions `json:"pagination,omitempty"`
-	Format      string             `json:"xdrFormat,omitempty"`
-}
-
-func (g *GetEventsRequest) Valid(maxLimit uint) error {
-	if err := IsValidFormat(g.Format); err != nil {
-		return err
-	}
-
-	// Validate the paging limit (if it exists)
-	if g.Pagination != nil && g.Pagination.Cursor != nil {
-		if g.StartLedger != 0 || g.EndLedger != 0 {
-			return errors.New("ledger ranges and cursor cannot both be set")
-		}
-	} else if g.StartLedger <= 0 {
-		// Note: Endledger == 0 indicates it's unset (unlimited)
-		return errors.New("startLedger must be positive")
-	}
-
-	if g.Pagination != nil && g.Pagination.Limit > maxLimit {
-		return fmt.Errorf("limit must not exceed %d", maxLimit)
-	}
-
-	// Validate filters
-	if len(g.Filters) > maxFiltersLimit {
-		return errors.New("maximum 5 filters per request")
-	}
-	for i, filter := range g.Filters {
-		if err := filter.Valid(); err != nil {
-			return fmt.Errorf("filter %d invalid: %w", i+1, err)
-		}
-	}
-
-	return nil
-}
-
-func (g *GetEventsRequest) Matches(event xdr.DiagnosticEvent) bool {
-	if len(g.Filters) == 0 {
-		return true
-	}
-	for _, filter := range g.Filters {
-		if filter.Matches(event) {
-			return true
-		}
-	}
-	return false
-}
-
-const (
-	EventTypeSystem     = "system"
-	EventTypeContract   = "contract"
-	EventTypeDiagnostic = "diagnostic"
-)
-
-func getEventTypeFromEventTypeXDR() map[xdr.ContractEventType]string {
-	return map[xdr.ContractEventType]string{
-		xdr.ContractEventTypeSystem:     EventTypeSystem,
-		xdr.ContractEventTypeContract:   EventTypeContract,
-		xdr.ContractEventTypeDiagnostic: EventTypeDiagnostic,
-	}
-}
-
-func getEventTypeXDRFromEventType() map[string]xdr.ContractEventType {
-	return map[string]xdr.ContractEventType{
-		EventTypeSystem:     xdr.ContractEventTypeSystem,
-		EventTypeContract:   xdr.ContractEventTypeContract,
-		EventTypeDiagnostic: xdr.ContractEventTypeDiagnostic,
-	}
-}
-
-type EventFilter struct {
-	EventType   eventTypeSet  `json:"type,omitempty"`
-	ContractIDs []string      `json:"contractIds,omitempty"`
-	Topics      []TopicFilter `json:"topics,omitempty"`
-}
-
-func (e *EventFilter) Valid() error {
-	if err := e.EventType.valid(); err != nil {
-		return errors.Wrap(err, "filter type invalid")
-	}
-	if len(e.ContractIDs) > maxContractIDsLimit {
-		return errors.New("maximum 5 contract IDs per filter")
-	}
-	if len(e.Topics) > maxTopicsLimit {
-		return errors.New("maximum 5 topics per filter")
-	}
-	for i, id := range e.ContractIDs {
-		_, err := strkey.Decode(strkey.VersionByteContract, id)
-		if err != nil {
-			return fmt.Errorf("contract ID %d invalid", i+1)
-		}
-	}
-	for i, topic := range e.Topics {
-		if err := topic.Valid(); err != nil {
-			return fmt.Errorf("topic %d invalid: %w", i+1, err)
-		}
-	}
-	return nil
-}
-
-func (e *EventFilter) Matches(event xdr.DiagnosticEvent) bool {
-	return e.EventType.matches(event.Event) && e.matchesContractIDs(event.Event) && e.matchesTopics(event.Event)
-}
-
-func (e *EventFilter) matchesContractIDs(event xdr.ContractEvent) bool {
-	if len(e.ContractIDs) == 0 {
-		return true
-	}
-	if event.ContractId == nil {
-		return false
-	}
-	needle := strkey.MustEncode(strkey.VersionByteContract, (*event.ContractId)[:])
-	for _, id := range e.ContractIDs {
-		if id == needle {
-			return true
-		}
-	}
-	return false
-}
-
-func (e *EventFilter) matchesTopics(event xdr.ContractEvent) bool {
-	if len(e.Topics) == 0 {
-		return true
-	}
-	v0, ok := event.Body.GetV0()
-	if !ok {
-		return false
-	}
-	for _, topicFilter := range e.Topics {
-		if topicFilter.Matches(v0.Topics) {
-			return true
-		}
-	}
-	return false
-}
-
-type TopicFilter []SegmentFilter
-
-func (t *TopicFilter) Valid() error {
-	if len(*t) < db.MinTopicCount {
-		return errors.New("topic must have at least one segment")
-	}
-	if len(*t) > db.MaxTopicCount {
-		return errors.New("topic cannot have more than 4 segments")
-	}
-	for i, segment := range *t {
-		if err := segment.Valid(); err != nil {
-			return fmt.Errorf("segment %d invalid: %w", i+1, err)
-		}
-	}
-	return nil
-}
-
-// An event matches a topic filter iff:
-//   - the event has EXACTLY as many topic segments as the filter AND
-//   - each segment either: matches exactly OR is a wildcard.
-func (t TopicFilter) Matches(event []xdr.ScVal) bool {
-	if len(event) != len(t) {
-		return false
-	}
-
-	for i, segmentFilter := range t {
-		if !segmentFilter.Matches(event[i]) {
-			return false
-		}
-	}
-
-	return true
-}
-
-type SegmentFilter struct {
-	wildcard *string
-	scval    *xdr.ScVal
-}
-
-func (s *SegmentFilter) Matches(segment xdr.ScVal) bool {
-	if s.wildcard != nil && *s.wildcard == "*" {
-		return true
-	} else if s.scval != nil {
-		if !s.scval.Equals(segment) {
-			return false
-		}
-	} else {
-		panic("invalid segmentFilter")
-	}
-
-	return true
-}
-
-func (s *SegmentFilter) Valid() error {
-	if s.wildcard != nil && s.scval != nil {
-		return errors.New("cannot set both wildcard and scval")
-	}
-	if s.wildcard == nil && s.scval == nil {
-		return errors.New("must set either wildcard or scval")
-	}
-	if s.wildcard != nil && *s.wildcard != "*" {
-		return errors.New("wildcard must be '*'")
-	}
-	return nil
-}
-
-func (s *SegmentFilter) UnmarshalJSON(p []byte) error {
-	s.wildcard = nil
-	s.scval = nil
-
-	var tmp string
-	if err := json.Unmarshal(p, &tmp); err != nil {
-		return err
-	}
-	if tmp == "*" {
-		s.wildcard = &tmp
-	} else {
-		var out xdr.ScVal
-		if err := xdr.SafeUnmarshalBase64(tmp, &out); err != nil {
-			return err
-		}
-		s.scval = &out
-	}
-	return nil
-}
-
-type PaginationOptions struct {
-	Cursor *db.Cursor `json:"cursor,omitempty"`
-	Limit  uint       `json:"limit,omitempty"`
-}
-
-type GetEventsResponse struct {
-	Events       []EventInfo `json:"events"`
-	LatestLedger uint32      `json:"latestLedger"`
-	// Cursor represents last populated event ID if total events reach the limit
-	// or end of the search window
-	Cursor string `json:"cursor"`
-}
-
->>>>>>> 44db0ee2
 type eventsRPCHandler struct {
 	dbReader     db.EventReader
 	maxLimit     uint
@@ -529,13 +204,9 @@
 		// cursor represents end of the search window if events does not reach limit
 		// here endLedger is always exclusive when fetching events
 		// so search window is max Cursor value with endLedger - 1
-<<<<<<< HEAD
-		cursor = protocol.Cursor{Ledger: endLedger - 1, Tx: math.MaxUint32, Event: math.MaxUint32 - 1}.String()
-=======
-		maxCursor := db.MaxCursor
+		maxCursor := protocol.MaxCursor
 		maxCursor.Ledger = endLedger - 1
 		cursor = maxCursor.String()
->>>>>>> 44db0ee2
 	}
 
 	return protocol.GetEventsResponse{
