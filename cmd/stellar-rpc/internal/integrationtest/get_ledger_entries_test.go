--- conflicted
+++ resolved
@@ -86,12 +86,8 @@
 	notFoundKeyB64, err := xdr.MarshalBase64(getCounterLedgerKey(contractID))
 	require.NoError(t, err)
 
-<<<<<<< HEAD
 	// ContractData entry exists, with a TTL entry, so will have a LiveUntilLedgerSeq.
-	contractIDHash := xdr.Hash(contractID)
-=======
 	contractIDHash := xdr.ContractId(contractID)
->>>>>>> 0cad2289
 	contractInstanceKeyB64, err := xdr.MarshalBase64(xdr.LedgerKey{
 		Type: xdr.LedgerEntryTypeContractData,
 		ContractData: &xdr.LedgerKeyContractData{
