//nolint:lll // CGO LDFLAG definitions are long
package preflight

/*
#include "../../lib/preflight.h"
#include <stdlib.h>
// This assumes that the Rust compiler should be using a -gnu target (i.e. MinGW compiler) in Windows
// (I (fons) am not even sure if CGo supports MSVC, see https://github.com/golang/go/issues/20982)
#cgo windows,amd64 LDFLAGS: -L${SRCDIR}/../../../../target/x86_64-pc-windows-gnu/release-with-panic-unwind/ -lpreflight -lntdll -static -lws2_32 -lbcrypt -luserenv
// You cannot compile with -static in macOS (and it's not worth it in Linux, at least with glibc)
#cgo darwin,amd64 LDFLAGS: -L${SRCDIR}/../../../../target/x86_64-apple-darwin/release-with-panic-unwind/ -lpreflight -ldl -lm
#cgo darwin,arm64 LDFLAGS: -L${SRCDIR}/../../../../target/aarch64-apple-darwin/release-with-panic-unwind/ -lpreflight -ldl -lm
// In Linux, at least for now, we will be dynamically linking glibc. See https://github.com/2opremio/soroban-go-rust-preflight-poc/issues/3 for details
// I (fons) did try linking statically against musl but it caused problems catching (unwinding) Rust panics.
#cgo linux,amd64 LDFLAGS: -L${SRCDIR}/../../../../target/x86_64-unknown-linux-gnu/release-with-panic-unwind/ -lpreflight -ldl -lm
#cgo linux,arm64 LDFLAGS: -L${SRCDIR}/../../../../target/aarch64-unknown-linux-gnu/release-with-panic-unwind/ -lpreflight -ldl -lm
*/
import "C"

import (
	"context"
	"fmt"
	"runtime/cgo"
	"time"
	"unsafe"

	"github.com/stellar/go/support/log"
	"github.com/stellar/go/xdr"

	"github.com/stellar/stellar-rpc/cmd/stellar-rpc/internal/ledgerentries"
	"github.com/stellar/stellar-rpc/protocol"
)

type snapshotSourceHandle struct {
	ledgerEntryGetter ledgerentries.LedgerEntryGetter
	ctx               context.Context //nolint:containedctx
	logger            *log.Entry
}

// Current base reserve is 0.5XLM (in stroops)
const defaultBaseReserve = 5_000_000

// SnapshotSourceGet takes a LedgerKey XDR in base64 string and returns its matching LedgerEntry XDR in base64 string
// It's used by the Rust preflight code to obtain ledger entries.
//
//export SnapshotSourceGet
func SnapshotSourceGet(handle C.uintptr_t, cLedgerKey C.xdr_t) C.ledger_entry_and_ttl_t {
	h, ok := cgo.Handle(handle).Value().(snapshotSourceHandle)
	if !ok {
		panic("invalid handle type: expected snapshotSourceHandle")
	}
	ledgerKeyXDR := GoXDR(cLedgerKey)
	var ledgerKey xdr.LedgerKey
	if err := xdr.SafeUnmarshal(ledgerKeyXDR, &ledgerKey); err != nil {
		panic(err)
	}
	entries, _, err := h.ledgerEntryGetter.GetLedgerEntries(h.ctx, []xdr.LedgerKey{ledgerKey})
	if err != nil {
		h.logger.WithError(err).Error("SnapshotSourceGet(): GetLedgerEntries() failed")
		return C.ledger_entry_and_ttl_t{}
	}
	if len(entries) > 1 {
		h.logger.WithError(err).Error("SnapshotSourceGet(): GetLedgerEntries() returned more than one entry")
		return C.ledger_entry_and_ttl_t{}
	}
	if len(entries) == 0 {
		return C.ledger_entry_and_ttl_t{}
	}
	out, err := entries[0].Entry.MarshalBinary()
	if err != nil {
		panic(err)
	}

	result := C.ledger_entry_and_ttl_t{
		entry: C.xdr_t{
			xdr: (*C.uchar)(C.CBytes(out)),
			len: C.size_t(len(out)),
		},
		ttl: -1, // missing TTL
	}
	if entries[0].LiveUntilLedgerSeq != nil {
		result.ttl = C.int64_t(*entries[0].LiveUntilLedgerSeq)
	}
	return result
}

func FreeGoXDR(xdr C.xdr_t) {
	C.free(unsafe.Pointer(xdr.xdr))
}

//export FreeGoLedgerEntryAndTTL
func FreeGoLedgerEntryAndTTL(leTTL C.ledger_entry_and_ttl_t) {
	C.free(unsafe.Pointer(leTTL.entry.xdr))
}

type Parameters struct {
	Logger            *log.Entry
	SourceAccount     xdr.AccountId
	OpBody            xdr.OperationBody
	Footprint         xdr.LedgerFootprint
	NetworkPassphrase string
	LedgerEntryGetter ledgerentries.LedgerEntryGetter
	LedgerSeq         uint32
	BucketListSize    uint64
	ResourceConfig    protocol.ResourceConfig
	EnableDebug       bool
	AuthMode          string
	ProtocolVersion   uint32
}

type XDRDiff struct {
	Before []byte // optional before XDR
	After  []byte // optional after XDR
}

type Preflight struct {
	Error                     string
	Events                    [][]byte // DiagnosticEvents XDR
	TransactionData           []byte   // SorobanTransactionData XDR
	MinFee                    int64
	Result                    []byte   // XDR SCVal in base64
	Auth                      [][]byte // SorobanAuthorizationEntries XDR
	CPUInstructions           uint64
	MemoryBytes               uint64
	PreRestoreTransactionData []byte // SorobanTransactionData XDR
	PreRestoreMinFee          int64
	LedgerEntryDiff           []XDRDiff
}

func CXDR(xdr []byte) C.xdr_t {
	return C.xdr_t{
		xdr: (*C.uchar)(C.CBytes(xdr)),
		len: C.size_t(len(xdr)),
	}
}

func GoXDR(xdr C.xdr_t) []byte {
	return C.GoBytes(unsafe.Pointer(xdr.xdr), C.int(xdr.len))
}

func GoXDRVector(xdrVector C.xdr_vector_t) [][]byte {
	result := make([][]byte, xdrVector.len)
	inputSlice := unsafe.Slice(xdrVector.array, xdrVector.len)
	for i, v := range inputSlice {
		result[i] = GoXDR(v)
	}
	return result
}

func GoXDRDiffVector(xdrDiffVector C.xdr_diff_vector_t) []XDRDiff {
	result := make([]XDRDiff, xdrDiffVector.len)
	inputSlice := unsafe.Slice(xdrDiffVector.array, xdrDiffVector.len)
	for i, v := range inputSlice {
		result[i].Before = GoXDR(v.before)
		result[i].After = GoXDR(v.after)
	}
	return result
}

func GetPreflight(ctx context.Context, params Parameters) (Preflight, error) {
	switch params.OpBody.Type {
	case xdr.OperationTypeInvokeHostFunction:
		return getInvokeHostFunctionPreflight(ctx, params)
	case xdr.OperationTypeExtendFootprintTtl, xdr.OperationTypeRestoreFootprint:
		return getFootprintTTLPreflight(ctx, params)
	default:
		return Preflight{}, fmt.Errorf("unsupported operation type: %s", params.OpBody.Type.String())
	}
}

func getLedgerInfo(params Parameters) C.ledger_info_t {
	return C.ledger_info_t{
		network_passphrase: C.CString(params.NetworkPassphrase),
		sequence_number:    C.uint32_t(params.LedgerSeq),
		protocol_version:   C.uint32_t(params.ProtocolVersion),
		timestamp:          C.uint64_t(time.Now().Unix()),
		base_reserve:       defaultBaseReserve,
		bucket_list_size:   C.uint64_t(params.BucketListSize),
	}
}

func freeLedgerInfo(ledgerInfo C.ledger_info_t) {
	C.free(unsafe.Pointer(ledgerInfo.network_passphrase))
}

<<<<<<< HEAD
func getFootprintTTLPreflight(ctx context.Context, params Parameters) (Preflight, error) {
=======
func getFootprintTTLPreflight(params Parameters) (Preflight, error) {
>>>>>>> ce626a77
	opBodyXDR, err := params.OpBody.MarshalBinary()
	if err != nil {
		return Preflight{}, err
	}
	opBodyCXDR := CXDR(opBodyXDR)
	defer FreeGoXDR(opBodyCXDR)
	footprintXDR, err := params.Footprint.MarshalBinary()
	if err != nil {
		return Preflight{}, fmt.Errorf("cannot marshal footprint: %w", err)
	}
	footprintCXDR := CXDR(footprintXDR)
	defer FreeGoXDR(footprintCXDR)
	ssh := snapshotSourceHandle{
		ledgerEntryGetter: params.LedgerEntryGetter,
		ctx:               ctx,
		logger:            params.Logger,
	}
	handle := cgo.NewHandle(ssh)
	defer handle.Delete()

<<<<<<< HEAD
	ledgerInfo := getLedgerInfo(params)
=======
	ledgerInfo, err := getLedgerInfo(params)
	if err != nil {
		return Preflight{}, err
	}
>>>>>>> ce626a77
	defer freeLedgerInfo(ledgerInfo)

	res := C.preflight_footprint_ttl_op(
		C.uintptr_t(handle),
		opBodyCXDR,
		footprintCXDR,
		ledgerInfo,
	)

	return GoPreflight(res), nil
}

func getInvokeHostFunctionPreflight(ctx context.Context, params Parameters) (Preflight, error) {
	invokeHostFunctionXDR, err := params.OpBody.MustInvokeHostFunctionOp().MarshalBinary()
	if err != nil {
		return Preflight{}, err
	}
	invokeHostFunctionCXDR := CXDR(invokeHostFunctionXDR)
	defer FreeGoXDR(invokeHostFunctionCXDR)
	sourceAccountXDR, err := params.SourceAccount.MarshalBinary()
	if err != nil {
		return Preflight{}, err
	}
	sourceAccountCXDR := CXDR(sourceAccountXDR)
	defer FreeGoXDR(sourceAccountCXDR)
	ssh := snapshotSourceHandle{
		ledgerEntryGetter: params.LedgerEntryGetter,
		ctx:               ctx,
		logger:            params.Logger,
	}
<<<<<<< HEAD
	handle := cgo.NewHandle(ssh)
=======
	defer freeLedgerInfo(ledgerInfo)

	handle := cgo.NewHandle(snapshotSourceHandle{params.LedgerEntryReadTx, params.Logger})
>>>>>>> ce626a77
	defer handle.Delete()
	resourceConfig := C.resource_config_t{
		instruction_leeway: C.uint64_t(params.ResourceConfig.InstructionLeeway),
	}

	// Convert string to enum integer (see shared.rs::AuthMode) for FFI boundary.
	var authMode uint32
	switch params.AuthMode {
	case protocol.AuthModeEnforce:
		authMode = 0
	case protocol.AuthModeRecord:
		authMode = 1
	case protocol.AuthModeRecordAllowNonroot:
		authMode = 2
	default:
		return Preflight{}, fmt.Errorf("invalid auth mode: '%s'", params.AuthMode)
	}

	ledgerInfo := getLedgerInfo(params)
	defer freeLedgerInfo(ledgerInfo)

	res := C.preflight_invoke_hf_op(
		C.uintptr_t(handle),
		invokeHostFunctionCXDR,
		sourceAccountCXDR,
		ledgerInfo,
		resourceConfig,
		C.bool(params.EnableDebug),
		C.uint32_t(authMode),
	)

	return GoPreflight(res), nil
}

func GoPreflight(result *C.preflight_result_t) Preflight {
	defer C.free_preflight_result(result)

	preflight := Preflight{
		Error:                     C.GoString(result.error),
		Events:                    GoXDRVector(result.events),
		TransactionData:           GoXDR(result.transaction_data),
		MinFee:                    int64(result.min_fee),
		Result:                    GoXDR(result.result),
		Auth:                      GoXDRVector(result.auth),
		CPUInstructions:           uint64(result.cpu_instructions),
		MemoryBytes:               uint64(result.memory_bytes),
		PreRestoreTransactionData: GoXDR(result.pre_restore_transaction_data),
		PreRestoreMinFee:          int64(result.pre_restore_min_fee),
		LedgerEntryDiff:           GoXDRDiffVector(result.ledger_entry_diff),
	}
	return preflight
}<|MERGE_RESOLUTION|>--- conflicted
+++ resolved
@@ -183,11 +183,7 @@
 	C.free(unsafe.Pointer(ledgerInfo.network_passphrase))
 }
 
-<<<<<<< HEAD
 func getFootprintTTLPreflight(ctx context.Context, params Parameters) (Preflight, error) {
-=======
-func getFootprintTTLPreflight(params Parameters) (Preflight, error) {
->>>>>>> ce626a77
 	opBodyXDR, err := params.OpBody.MarshalBinary()
 	if err != nil {
 		return Preflight{}, err
@@ -208,14 +204,7 @@
 	handle := cgo.NewHandle(ssh)
 	defer handle.Delete()
 
-<<<<<<< HEAD
 	ledgerInfo := getLedgerInfo(params)
-=======
-	ledgerInfo, err := getLedgerInfo(params)
-	if err != nil {
-		return Preflight{}, err
-	}
->>>>>>> ce626a77
 	defer freeLedgerInfo(ledgerInfo)
 
 	res := C.preflight_footprint_ttl_op(
@@ -246,14 +235,9 @@
 		ctx:               ctx,
 		logger:            params.Logger,
 	}
-<<<<<<< HEAD
 	handle := cgo.NewHandle(ssh)
-=======
-	defer freeLedgerInfo(ledgerInfo)
-
-	handle := cgo.NewHandle(snapshotSourceHandle{params.LedgerEntryReadTx, params.Logger})
->>>>>>> ce626a77
 	defer handle.Delete()
+
 	resourceConfig := C.resource_config_t{
 		instruction_leeway: C.uint64_t(params.ResourceConfig.InstructionLeeway),
 	}
