--- conflicted
+++ resolved
@@ -179,15 +179,11 @@
 	}
 }
 
-<<<<<<< HEAD
-func getFootprintTTLPreflight(ctx context.Context, params Parameters) (Preflight, error) {
-=======
 func freeLedgerInfo(ledgerInfo C.ledger_info_t) {
 	C.free(unsafe.Pointer(ledgerInfo.network_passphrase))
 }
 
-func getFootprintTTLPreflight(params Parameters) (Preflight, error) {
->>>>>>> d3fceb70
+func getFootprintTTLPreflight(ctx context.Context, params Parameters) (Preflight, error) {
 	opBodyXDR, err := params.OpBody.MarshalBinary()
 	if err != nil {
 		return Preflight{}, err
@@ -205,18 +201,17 @@
 		ctx:               ctx,
 		logger:            params.Logger,
 	}
-<<<<<<< HEAD
 	handle := cgo.NewHandle(ssh)
 	defer handle.Delete()
-=======
+
+	ledgerInfo := getLedgerInfo(params)
 	defer freeLedgerInfo(ledgerInfo)
->>>>>>> d3fceb70
 
 	res := C.preflight_footprint_ttl_op(
 		C.uintptr_t(handle),
 		opBodyCXDR,
 		footprintCXDR,
-		getLedgerInfo(params),
+		ledgerInfo,
 	)
 
 	return GoPreflight(res), nil
@@ -240,13 +235,7 @@
 		ctx:               ctx,
 		logger:            params.Logger,
 	}
-<<<<<<< HEAD
 	handle := cgo.NewHandle(ssh)
-=======
-	defer freeLedgerInfo(ledgerInfo)
-
-	handle := cgo.NewHandle(snapshotSourceHandle{params.LedgerEntryReadTx, params.Logger})
->>>>>>> d3fceb70
 	defer handle.Delete()
 	resourceConfig := C.resource_config_t{
 		instruction_leeway: C.uint64_t(params.ResourceConfig.InstructionLeeway),
@@ -265,11 +254,14 @@
 		return Preflight{}, fmt.Errorf("invalid auth mode: '%s'", params.AuthMode)
 	}
 
+	ledgerInfo := getLedgerInfo(params)
+	defer freeLedgerInfo(ledgerInfo)
+
 	res := C.preflight_invoke_hf_op(
 		C.uintptr_t(handle),
 		invokeHostFunctionCXDR,
 		sourceAccountCXDR,
-		getLedgerInfo(params),
+		ledgerInfo,
 		resourceConfig,
 		C.bool(params.EnableDebug),
 		C.uint32_t(authMode),
