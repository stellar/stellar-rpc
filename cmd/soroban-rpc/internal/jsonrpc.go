package internal

import (
	"context"
	"encoding/json"
	"net/http"
	"strconv"
	"strings"
	"time"

	"github.com/creachadair/jrpc2"
	"github.com/creachadair/jrpc2/handler"
	"github.com/creachadair/jrpc2/jhttp"
	"github.com/go-chi/chi/middleware"
	"github.com/prometheus/client_golang/prometheus"
	"github.com/rs/cors"
	"github.com/stellar/go/support/log"

	"github.com/stellar/soroban-rpc/cmd/soroban-rpc/internal/config"
	"github.com/stellar/soroban-rpc/cmd/soroban-rpc/internal/daemon/interfaces"
	"github.com/stellar/soroban-rpc/cmd/soroban-rpc/internal/db"
	"github.com/stellar/soroban-rpc/cmd/soroban-rpc/internal/events"
	"github.com/stellar/soroban-rpc/cmd/soroban-rpc/internal/methods"
	"github.com/stellar/soroban-rpc/cmd/soroban-rpc/internal/network"
)

// maxHTTPRequestSize defines the largest request size that the http handler
// would be willing to accept before dropping the request. The implementation
// uses the default MaxBytesHandler to limit the request size.
const maxHTTPRequestSize = 512 * 1024 // half a megabyte

// Handler is the HTTP handler which serves the Soroban JSON RPC responses
type Handler struct {
	bridge jhttp.Bridge
	logger *log.Entry
	http.Handler
}

// Close closes all the resources held by the Handler instances.
// After Close is called the Handler instance will stop accepting JSON RPC requests.
func (h Handler) Close() {
	if err := h.bridge.Close(); err != nil {
		h.logger.WithError(err).Warn("could not close bridge")
	}
}

type HandlerParams struct {
	EventStore        *events.MemoryStore
	TransactionReader db.TransactionReader
	LedgerEntryReader db.LedgerEntryReader
	LedgerReader      db.LedgerReader
	Logger            *log.Entry
	PreflightGetter   methods.PreflightGetter
	Daemon            interfaces.Daemon
}

func decorateHandlers(daemon interfaces.Daemon, logger *log.Entry, m handler.Map) handler.Map {
	requestMetric := prometheus.NewSummaryVec(prometheus.SummaryOpts{
		Namespace:  daemon.MetricsNamespace(),
		Subsystem:  "json_rpc",
		Name:       "request_duration_seconds",
		Help:       "JSON RPC request duration",
		Objectives: map[float64]float64{0.5: 0.05, 0.9: 0.01, 0.99: 0.001},
	}, []string{"endpoint", "status"})
	decorated := handler.Map{}
	for endpoint, h := range m {
		// create copy of h so it can be used in closure bleow
		h := h
		decorated[endpoint] = handler.New(func(ctx context.Context, r *jrpc2.Request) (interface{}, error) {
			reqID := strconv.FormatUint(middleware.NextRequestID(), 10)
			logRequest(logger, reqID, r)
			startTime := time.Now()
			result, err := h(ctx, r)
			duration := time.Since(startTime)
			label := prometheus.Labels{"endpoint": r.Method(), "status": "ok"}
			simulateTransactionResponse, ok := result.(methods.SimulateTransactionResponse)
			if ok && simulateTransactionResponse.Error != "" {
				label["status"] = "error"
			} else if err != nil {
				if jsonRPCErr, ok := err.(*jrpc2.Error); ok {
					prometheusLabelReplacer := strings.NewReplacer(" ", "_", "-", "_", "(", "", ")", "")
					status := prometheusLabelReplacer.Replace(jsonRPCErr.Code.String())
					label["status"] = status
				}
			}
			requestMetric.With(label).Observe(duration.Seconds())
			logResponse(logger, reqID, duration, label["status"], result)
			return result, err
		})
	}
	daemon.MetricsRegistry().MustRegister(requestMetric)
	return decorated
}

func logRequest(logger *log.Entry, reqID string, req *jrpc2.Request) {
	logger = logger.WithFields(log.F{
		"subsys":   "jsonrpc",
		"req":      reqID,
		"json_req": req.ID(),
		"method":   req.Method(),
	})
	logger.Info("starting JSONRPC request")

	// Params are useful but can be really verbose, let's only print them in debug level
	logger = logger.WithField("params", req.ParamString())
	logger.Debug("starting JSONRPC request params")
}

func logResponse(logger *log.Entry, reqID string, duration time.Duration, status string, response any) {
	logger = logger.WithFields(log.F{
		"subsys":   "jsonrpc",
		"req":      reqID,
		"duration": duration.String(),
		"json_req": reqID,
		"status":   status,
	})
	logger.Info("finished JSONRPC request")

	if status == "ok" {
		responseBytes, err := json.Marshal(response)
		if err == nil {
			// the result is useful but can be really verbose, let's only print it with debug level
			logger = logger.WithField("result", string(responseBytes))
			logger.Debug("finished JSONRPC request result")
		}
	}
}

// NewJSONRPCHandler constructs a Handler instance
func NewJSONRPCHandler(cfg *config.Config, params HandlerParams) Handler {
	bridgeOptions := jhttp.BridgeOptions{
		Server: &jrpc2.ServerOptions{
			Logger: func(text string) { params.Logger.Debug(text) },
		},
	}

	// While we transition from in-memory to database-oriented history storage,
	// the on-disk (transaction) retention window will always be larger than the
	// in-memory (events) one.
	var retentionWindow = cfg.TransactionLedgerRetentionWindow

	handlers := []struct {
		methodName           string
		underlyingHandler    jrpc2.Handler
		queueLimit           uint
		longName             string
		requestDurationLimit time.Duration
	}{
		{
			methodName: "getHealth",
			underlyingHandler: methods.NewHealthCheck(
				retentionWindow, params.TransactionReader, cfg.MaxHealthyLedgerLatency),
			longName:             "get_health",
			queueLimit:           cfg.RequestBacklogGetHealthQueueLimit,
			requestDurationLimit: cfg.MaxGetHealthExecutionDuration,
		},
		{
			methodName: "getEvents",
			underlyingHandler: methods.NewGetEventsHandler(
				params.EventStore, cfg.MaxEventsLimit, cfg.DefaultEventsLimit),
			longName:             "get_events",
			queueLimit:           cfg.RequestBacklogGetEventsQueueLimit,
			requestDurationLimit: cfg.MaxGetEventsExecutionDuration,
		},
		{
			methodName:           "getNetwork",
			underlyingHandler:    methods.NewGetNetworkHandler(params.Daemon, cfg.NetworkPassphrase, cfg.FriendbotURL),
			longName:             "get_network",
			queueLimit:           cfg.RequestBacklogGetNetworkQueueLimit,
			requestDurationLimit: cfg.MaxGetNetworkExecutionDuration,
		},
		{
			methodName:           "getVersionInfo",
			underlyingHandler:    methods.NewGetVersionInfoHandler(params.Logger, params.LedgerEntryReader, params.LedgerReader, params.Daemon),
			longName:             "get_version_info",
			queueLimit:           cfg.RequestBacklogGetVersionInfoQueueLimit,
			requestDurationLimit: cfg.MaxGetVersionInfoExecutionDuration,
		},
		{
			methodName:           "getLatestLedger",
			underlyingHandler:    methods.NewGetLatestLedgerHandler(params.LedgerEntryReader, params.LedgerReader),
			longName:             "get_latest_ledger",
			queueLimit:           cfg.RequestBacklogGetLatestLedgerQueueLimit,
			requestDurationLimit: cfg.MaxGetLatestLedgerExecutionDuration,
		},
		{
			methodName:           "getLedgerEntry",
			underlyingHandler:    methods.NewGetLedgerEntryHandler(params.Logger, params.LedgerEntryReader),
			longName:             "get_ledger_entry",
			queueLimit:           cfg.RequestBacklogGetLedgerEntriesQueueLimit, // share with getLedgerEntries
			requestDurationLimit: cfg.MaxGetLedgerEntriesExecutionDuration,
		},
		{
			methodName:           "getLedgerEntries",
			underlyingHandler:    methods.NewGetLedgerEntriesHandler(params.Logger, params.LedgerEntryReader),
			longName:             "get_ledger_entries",
			queueLimit:           cfg.RequestBacklogGetLedgerEntriesQueueLimit,
			requestDurationLimit: cfg.MaxGetLedgerEntriesExecutionDuration,
		},
		{
			methodName:           "getTransaction",
			underlyingHandler:    methods.NewGetTransactionHandler(params.Logger, params.TransactionReader),
			longName:             "get_transaction",
			queueLimit:           cfg.RequestBacklogGetTransactionQueueLimit,
			requestDurationLimit: cfg.MaxGetTransactionExecutionDuration,
		},
		{
<<<<<<< HEAD
			methodName:           "getTransactions",
			underlyingHandler:    methods.NewGetTransactionsHandler(params.Logger, params.LedgerReader, params.LedgerEntryReader, cfg.MaxTransactionsLimit, cfg.DefaultTransactionsLimit, cfg.NetworkPassphrase),
			longName:             "get_transactions",
			queueLimit:           cfg.RequestBacklogSendTransactionQueueLimit,
			requestDurationLimit: cfg.MaxSendTransactionExecutionDuration,
		},
		{
			methodName:           "sendTransaction",
			underlyingHandler:    methods.NewSendTransactionHandler(params.Daemon, params.Logger, params.TransactionStore, cfg.NetworkPassphrase),
=======
			methodName: "sendTransaction",
			underlyingHandler: methods.NewSendTransactionHandler(
				params.Daemon, params.Logger, params.TransactionReader, cfg.NetworkPassphrase),
>>>>>>> 711df2c5
			longName:             "send_transaction",
			queueLimit:           cfg.RequestBacklogSendTransactionQueueLimit,
			requestDurationLimit: cfg.MaxSendTransactionExecutionDuration,
		},
		{
			methodName: "simulateTransaction",
			underlyingHandler: methods.NewSimulateTransactionHandler(
				params.Logger, params.LedgerEntryReader, params.LedgerReader,
				params.Daemon, params.PreflightGetter),
			longName:             "simulate_transaction",
			queueLimit:           cfg.RequestBacklogSimulateTransactionQueueLimit,
			requestDurationLimit: cfg.MaxSimulateTransactionExecutionDuration,
		},
	}
	handlersMap := handler.Map{}
	for _, handler := range handlers {
		queueLimiterGaugeName := handler.longName + "_inflight_requests"
		queueLimiterGaugeHelp := "Number of concurrenty in-flight " + handler.methodName + " requests"

		queueLimiterGauge := prometheus.NewGauge(prometheus.GaugeOpts{
			Namespace: params.Daemon.MetricsNamespace(), Subsystem: "network",
			Name: queueLimiterGaugeName,
			Help: queueLimiterGaugeHelp,
		})
		queueLimiter := network.MakeJrpcBacklogQueueLimiter(
			handler.underlyingHandler,
			queueLimiterGauge,
			uint64(handler.queueLimit),
			params.Logger)

		durationWarnCounterName := handler.longName + "_execution_threshold_warning"
		durationLimitCounterName := handler.longName + "_execution_threshold_limit"
		durationWarnCounterHelp := "The metric measures the count of " + handler.methodName + " requests that surpassed the warning threshold for execution time"
		durationLimitCounterHelp := "The metric measures the count of " + handler.methodName + " requests that surpassed the limit threshold for execution time"

		requestDurationWarnCounter := prometheus.NewCounter(prometheus.CounterOpts{
			Namespace: params.Daemon.MetricsNamespace(), Subsystem: "network",
			Name: durationWarnCounterName,
			Help: durationWarnCounterHelp,
		})
		requestDurationLimitCounter := prometheus.NewCounter(prometheus.CounterOpts{
			Namespace: params.Daemon.MetricsNamespace(), Subsystem: "network",
			Name: durationLimitCounterName,
			Help: durationLimitCounterHelp,
		})
		// set the warning threshold to be one third of the limit.
		requestDurationWarn := handler.requestDurationLimit / 3
		durationLimiter := network.MakeJrpcRequestDurationLimiter(
			queueLimiter.Handle,
			requestDurationWarn,
			handler.requestDurationLimit,
			requestDurationWarnCounter,
			requestDurationLimitCounter,
			params.Logger)
		handlersMap[handler.methodName] = durationLimiter.Handle
	}
	bridge := jhttp.NewBridge(decorateHandlers(
		params.Daemon,
		params.Logger,
		handlersMap),
		&bridgeOptions)

	// globalQueueRequestBacklogLimiter is a metric for measuring the total concurrent inflight requests
	globalQueueRequestBacklogLimiter := prometheus.NewGauge(prometheus.GaugeOpts{
		Namespace: params.Daemon.MetricsNamespace(), Subsystem: "network", Name: "global_inflight_requests",
		Help: "Number of concurrenty in-flight http requests",
	})

	queueLimitedBridge := network.MakeHTTPBacklogQueueLimiter(
		bridge,
		globalQueueRequestBacklogLimiter,
		uint64(cfg.RequestBacklogGlobalQueueLimit),
		params.Logger)

	globalQueueRequestExecutionDurationWarningCounter := prometheus.NewCounter(prometheus.CounterOpts{
		Namespace: params.Daemon.MetricsNamespace(), Subsystem: "network", Name: "global_request_execution_duration_threshold_warning",
		Help: "The metric measures the count of requests that surpassed the warning threshold for execution time",
	})
	globalQueueRequestExecutionDurationLimitCounter := prometheus.NewCounter(prometheus.CounterOpts{
		Namespace: params.Daemon.MetricsNamespace(), Subsystem: "network", Name: "global_request_execution_duration_threshold_limit",
		Help: "The metric measures the count of requests that surpassed the limit threshold for execution time",
	})
	var handler http.Handler = network.MakeHTTPRequestDurationLimiter(
		queueLimitedBridge,
		cfg.RequestExecutionWarningThreshold,
		cfg.MaxRequestExecutionDuration,
		globalQueueRequestExecutionDurationWarningCounter,
		globalQueueRequestExecutionDurationLimitCounter,
		params.Logger)

	handler = http.MaxBytesHandler(handler, maxHTTPRequestSize)

	corsMiddleware := cors.New(cors.Options{
		AllowedOrigins:         []string{},
		AllowOriginRequestFunc: func(*http.Request, string) bool { return true },
		AllowedHeaders:         []string{"*"},
		AllowedMethods:         []string{"GET", "PUT", "POST", "PATCH", "DELETE", "HEAD", "OPTIONS"},
	})

	return Handler{
		bridge:  bridge,
		logger:  params.Logger,
		Handler: corsMiddleware.Handler(handler),
	}
}<|MERGE_RESOLUTION|>--- conflicted
+++ resolved
@@ -22,6 +22,7 @@
 	"github.com/stellar/soroban-rpc/cmd/soroban-rpc/internal/events"
 	"github.com/stellar/soroban-rpc/cmd/soroban-rpc/internal/methods"
 	"github.com/stellar/soroban-rpc/cmd/soroban-rpc/internal/network"
+	"github.com/stellar/soroban-rpc/cmd/soroban-rpc/internal/transactions"
 )
 
 // maxHTTPRequestSize defines the largest request size that the http handler
@@ -205,7 +206,6 @@
 			requestDurationLimit: cfg.MaxGetTransactionExecutionDuration,
 		},
 		{
-<<<<<<< HEAD
 			methodName:           "getTransactions",
 			underlyingHandler:    methods.NewGetTransactionsHandler(params.Logger, params.LedgerReader, params.LedgerEntryReader, cfg.MaxTransactionsLimit, cfg.DefaultTransactionsLimit, cfg.NetworkPassphrase),
 			longName:             "get_transactions",
@@ -213,13 +213,9 @@
 			requestDurationLimit: cfg.MaxSendTransactionExecutionDuration,
 		},
 		{
-			methodName:           "sendTransaction",
-			underlyingHandler:    methods.NewSendTransactionHandler(params.Daemon, params.Logger, params.TransactionStore, cfg.NetworkPassphrase),
-=======
 			methodName: "sendTransaction",
 			underlyingHandler: methods.NewSendTransactionHandler(
 				params.Daemon, params.Logger, params.TransactionReader, cfg.NetworkPassphrase),
->>>>>>> 711df2c5
 			longName:             "send_transaction",
 			queueLimit:           cfg.RequestBacklogSendTransactionQueueLimit,
 			requestDurationLimit: cfg.MaxSendTransactionExecutionDuration,
