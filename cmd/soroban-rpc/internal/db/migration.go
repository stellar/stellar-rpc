package db

import (
	"context"
	"errors"
	"fmt"

	"github.com/stellar/go/support/log"
	"github.com/stellar/go/xdr"

	"github.com/stellar/soroban-rpc/cmd/soroban-rpc/internal/config"
)

type LedgerSeqRange struct {
	FirstLedgerSeq uint32
	LastLedgerSeq  uint32
}

func (mlr *LedgerSeqRange) IsLedgerIncluded(ledgerSeq uint32) bool {
	if mlr == nil {
		return false
	}
	return ledgerSeq >= mlr.FirstLedgerSeq && ledgerSeq <= mlr.LastLedgerSeq
}

func (mlr *LedgerSeqRange) Merge(other *LedgerSeqRange) *LedgerSeqRange {
	if mlr == nil {
		return other
	}
	if other == nil {
		return mlr
	}
	// TODO: using min/max can result in a much larger range than needed,
	//       as an optimization, we should probably use a sequence of ranges instead.
	return &LedgerSeqRange{
		FirstLedgerSeq: min(mlr.FirstLedgerSeq, other.FirstLedgerSeq),
		LastLedgerSeq:  max(mlr.LastLedgerSeq, other.LastLedgerSeq),
	}
}

type MigrationApplier interface {
	// ApplicableRange returns the closed ledger sequence interval,
	// where Apply() should be called. A null result indicates the empty range
	ApplicableRange() *LedgerSeqRange
	// Apply applies the migration on a ledger. It should never be applied
	// in ledgers outside the ApplicableRange()
	Apply(ctx context.Context, meta xdr.LedgerCloseMeta) error
}

type migrationApplierFactory interface {
	New(db *DB, latestLedger uint32) (MigrationApplier, error)
}

type migrationApplierFactoryF func(db *DB, latestLedger uint32) (MigrationApplier, error)

func (m migrationApplierFactoryF) New(db *DB, latestLedger uint32) (MigrationApplier, error) {
	return m(db, latestLedger)
}

type Migration interface {
	MigrationApplier
	Commit(ctx context.Context) error
	Rollback(ctx context.Context) error
}

type multiMigration []Migration

func (mm multiMigration) ApplicableRange() *LedgerSeqRange {
	var result *LedgerSeqRange
	for _, m := range mm {
		result = m.ApplicableRange().Merge(result)
	}
	return result
}

func (mm multiMigration) Apply(ctx context.Context, meta xdr.LedgerCloseMeta) error {
	var err error
	for _, m := range mm {
		ledgerSeq := meta.LedgerSequence()
		if !m.ApplicableRange().IsLedgerIncluded(ledgerSeq) {
			// The range of a sub-migration can be smaller than the global range.
			continue
		}
		if localErr := m.Apply(ctx, meta); localErr != nil {
			err = errors.Join(err, localErr)
		}
	}
	return err
}

func (mm multiMigration) Commit(ctx context.Context) error {
	var err error
	for _, m := range mm {
		if localErr := m.Commit(ctx); localErr != nil {
			err = errors.Join(err, localErr)
		}
	}
	return err
}

func (mm multiMigration) Rollback(ctx context.Context) error {
	var err error
	for _, m := range mm {
		if localErr := m.Rollback(ctx); localErr != nil {
			err = errors.Join(err, localErr)
		}
	}
	return err
}

// guardedMigration is a db data migration whose application is guarded by a boolean in the meta table
// (after the migration is applied the boolean is set to true, so that the migration is not applied again)
type guardedMigration struct {
	guardMetaKey    string
	db              *DB
	migration       MigrationApplier
	alreadyMigrated bool
	logger          *log.Entry
	applyLogged     bool
}

func newGuardedDataMigration(
	ctx context.Context, uniqueMigrationName string, logger *log.Entry, factory migrationApplierFactory, db *DB,
) (Migration, error) {
	migrationDB := &DB{
		cache:            db.cache,
		SessionInterface: db.SessionInterface.Clone(),
	}
	if err := migrationDB.Begin(ctx); err != nil {
		return nil, err
	}
	metaKey := "Migration" + uniqueMigrationName + "Done"
	previouslyMigrated, err := getMetaBool(ctx, migrationDB, metaKey)
	if err != nil && !errors.Is(err, ErrEmptyDB) {
		err = errors.Join(err, migrationDB.Rollback())
		return nil, err
	}
	latestLedger, err := NewLedgerEntryReader(db).GetLatestLedgerSequence(ctx)
	if err != nil && !errors.Is(err, ErrEmptyDB) {
		err = errors.Join(err, migrationDB.Rollback())
		return nil, fmt.Errorf("failed to get latest ledger sequence: %w", err)
	}
	applier, err := factory.New(migrationDB, latestLedger)
	if err != nil {
		err = errors.Join(err, migrationDB.Rollback())
		return nil, err
	}
	guardedMigration := &guardedMigration{
		guardMetaKey:    metaKey,
		db:              migrationDB,
		migration:       applier,
		alreadyMigrated: previouslyMigrated,
		logger:          logger,
	}
	return guardedMigration, nil
}

func (g *guardedMigration) Apply(ctx context.Context, meta xdr.LedgerCloseMeta) error {
	if g.alreadyMigrated {
		// This shouldn't happen since we would be out of the applicable range
		// but, just in case.
		return nil
	}
	if !g.applyLogged {
		g.logger.WithField("ledger", meta.LedgerSequence()).Info("applying migration")
		g.applyLogged = true
	}
	return g.migration.Apply(ctx, meta)
}

func (g *guardedMigration) ApplicableRange() *LedgerSeqRange {
	if g.alreadyMigrated {
		return nil
	}
	return g.migration.ApplicableRange()
}

func (g *guardedMigration) Commit(ctx context.Context) error {
	if g.alreadyMigrated {
		return nil
	}
	err := setMetaBool(ctx, g.db, g.guardMetaKey, true)
	if err != nil {
		return errors.Join(err, g.Rollback(ctx))
	}
	return g.db.Commit()
}

func (g *guardedMigration) Rollback(_ context.Context) error {
	return g.db.Rollback()
}

func BuildMigrations(ctx context.Context, logger *log.Entry, db *DB, cfg *config.Config) (Migration, error) {
	var migrations []Migration

	migrationName := "TransactionsTable"
	logger = logger.WithField("migration", migrationName)
	factory := newTransactionTableMigration(
		ctx,
		logger,
		cfg.HistoryRetentionWindow,
		cfg.NetworkPassphrase,
	)
<<<<<<< HEAD

	m1, err := newGuardedDataMigration(ctx, migrationName, factory, db)
	if err != nil {
		return nil, fmt.Errorf("creating guarded transaction migration: %w", err)
	}
	migrations = append(migrations, m1)

	eventMigrationName := "EventsTable"
	eventFactory := newEventTableMigration(
		logger.WithField("migration", eventMigrationName),
		cfg.HistoryRetentionWindow,
		cfg.NetworkPassphrase,
	)
	m2, err := newGuardedDataMigration(ctx, eventMigrationName, eventFactory, db)
=======
	m, err := newGuardedDataMigration(ctx, migrationName, logger, factory, db)
>>>>>>> 7b7580ce
	if err != nil {
		return nil, fmt.Errorf("creating guarded transaction migration: %w", err)
	}
	migrations = append(migrations, m2)

	return multiMigration(migrations), nil
}<|MERGE_RESOLUTION|>--- conflicted
+++ resolved
@@ -201,9 +201,8 @@
 		cfg.HistoryRetentionWindow,
 		cfg.NetworkPassphrase,
 	)
-<<<<<<< HEAD
-
-	m1, err := newGuardedDataMigration(ctx, migrationName, factory, db)
+
+	m1, err := newGuardedDataMigration(ctx, migrationName, logger, factory, db)
 	if err != nil {
 		return nil, fmt.Errorf("creating guarded transaction migration: %w", err)
 	}
@@ -215,10 +214,7 @@
 		cfg.HistoryRetentionWindow,
 		cfg.NetworkPassphrase,
 	)
-	m2, err := newGuardedDataMigration(ctx, eventMigrationName, eventFactory, db)
-=======
-	m, err := newGuardedDataMigration(ctx, migrationName, logger, factory, db)
->>>>>>> 7b7580ce
+	m2, err := newGuardedDataMigration(ctx, eventMigrationName, logger, eventFactory, db)
 	if err != nil {
 		return nil, fmt.Errorf("creating guarded transaction migration: %w", err)
 	}
