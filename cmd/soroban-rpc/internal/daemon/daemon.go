package daemon

import (
	"context"
	"errors"
	"net"
	"net/http"
	"net/http/pprof"
	"os"
	"os/signal"
	runtimePprof "runtime/pprof"
	"sync"
	"syscall"
	"time"

	"github.com/prometheus/client_golang/prometheus"
	"github.com/prometheus/client_golang/prometheus/promhttp"

	"github.com/stellar/go/clients/stellarcore"
	"github.com/stellar/go/historyarchive"
	"github.com/stellar/go/ingest/ledgerbackend"
	supporthttp "github.com/stellar/go/support/http"
	supportlog "github.com/stellar/go/support/log"
	"github.com/stellar/go/support/ordered"
	"github.com/stellar/go/support/storage"
	"github.com/stellar/go/xdr"

	"github.com/stellar/soroban-rpc/cmd/soroban-rpc/internal"
	"github.com/stellar/soroban-rpc/cmd/soroban-rpc/internal/config"
	"github.com/stellar/soroban-rpc/cmd/soroban-rpc/internal/db"
	"github.com/stellar/soroban-rpc/cmd/soroban-rpc/internal/feewindow"
	"github.com/stellar/soroban-rpc/cmd/soroban-rpc/internal/ingest"
	"github.com/stellar/soroban-rpc/cmd/soroban-rpc/internal/ledgerbucketwindow"
	"github.com/stellar/soroban-rpc/cmd/soroban-rpc/internal/preflight"
	"github.com/stellar/soroban-rpc/cmd/soroban-rpc/internal/util"
)

const (
	prometheusNamespace                   = "soroban_rpc"
	maxLedgerEntryWriteBatchSize          = 150
	defaultReadTimeout                    = 5 * time.Second
	defaultShutdownGracePeriod            = 10 * time.Second
	inMemoryInitializationLedgerLogPeriod = 1_000_000
)

type Daemon struct {
	core                *ledgerbackend.CaptiveStellarCore
	coreClient          *CoreClientWithMetrics
	ingestService       *ingest.Service
	db                  *db.DB
	jsonRPCHandler      *internal.Handler
	logger              *supportlog.Entry
	preflightWorkerPool *preflight.WorkerPool
	listener            net.Listener
	server              *http.Server
	adminListener       net.Listener
	adminServer         *http.Server
	closeOnce           sync.Once
	closeError          error
	done                chan struct{}
	metricsRegistry     *prometheus.Registry
}

func (d *Daemon) GetDB() *db.DB {
	return d.db
}

func (d *Daemon) GetEndpointAddrs() (net.TCPAddr, *net.TCPAddr) {
	//nolint:forcetypeassert
	addr := d.listener.Addr().(*net.TCPAddr)
	var adminAddr *net.TCPAddr
	if d.adminListener != nil {
		//nolint:forcetypeassert
		adminAddr = d.adminListener.Addr().(*net.TCPAddr)
	}
	return *addr, adminAddr
}

func (d *Daemon) close() {
	shutdownCtx, shutdownRelease := context.WithTimeout(context.Background(), defaultShutdownGracePeriod)
	defer shutdownRelease()
	var closeErrors []error

	if err := d.server.Shutdown(shutdownCtx); err != nil {
		d.logger.WithError(err).Error("error during Soroban JSON RPC server Shutdown")
		closeErrors = append(closeErrors, err)
	}
	if d.adminServer != nil {
		if err := d.adminServer.Shutdown(shutdownCtx); err != nil {
			d.logger.WithError(err).Error("error during Soroban JSON admin server Shutdown")
			closeErrors = append(closeErrors, err)
		}
	}

	if err := d.ingestService.Close(); err != nil {
		d.logger.WithError(err).Error("error closing ingestion service")
		closeErrors = append(closeErrors, err)
	}
	if err := d.core.Close(); err != nil {
		d.logger.WithError(err).Error("error closing captive core")
		closeErrors = append(closeErrors, err)
	}
	d.jsonRPCHandler.Close()
	if err := d.db.Close(); err != nil {
		d.logger.WithError(err).Error("Error closing db")
		closeErrors = append(closeErrors, err)
	}
	d.preflightWorkerPool.Close()
	d.closeError = errors.Join(closeErrors...)
	close(d.done)
}

func (d *Daemon) Close() error {
	d.closeOnce.Do(d.close)
	return d.closeError
}

// newCaptiveCore creates a new captive core backend instance and returns it.
func newCaptiveCore(cfg *config.Config, logger *supportlog.Entry) (*ledgerbackend.CaptiveStellarCore, error) {
	captiveCoreTomlParams := ledgerbackend.CaptiveCoreTomlParams{
		HTTPPort:                           &cfg.CaptiveCoreHTTPPort,
		HistoryArchiveURLs:                 cfg.HistoryArchiveURLs,
		NetworkPassphrase:                  cfg.NetworkPassphrase,
		Strict:                             true,
		UseDB:                              true,
		EnforceSorobanDiagnosticEvents:     true,
		EnforceSorobanTransactionMetaExtV1: true,
		CoreBinaryPath:                     cfg.StellarCoreBinaryPath,
	}
	captiveCoreToml, err := ledgerbackend.NewCaptiveCoreTomlFromFile(cfg.CaptiveCoreConfigPath, captiveCoreTomlParams)
	if err != nil {
		logger.WithError(err).Fatal("Invalid captive core toml")
	}

	captiveConfig := ledgerbackend.CaptiveCoreConfig{
		BinaryPath:          cfg.StellarCoreBinaryPath,
		StoragePath:         cfg.CaptiveCoreStoragePath,
		NetworkPassphrase:   cfg.NetworkPassphrase,
		HistoryArchiveURLs:  cfg.HistoryArchiveURLs,
		CheckpointFrequency: cfg.CheckpointFrequency,
		Log:                 logger.WithField("subservice", "stellar-core"),
		Toml:                captiveCoreToml,
		UserAgent:           cfg.ExtendedUserAgent("captivecore"),
		UseDB:               true,
	}
	return ledgerbackend.NewCaptive(captiveConfig)
}

func MustNew(cfg *config.Config, logger *supportlog.Entry) *Daemon {
	logger.SetLevel(cfg.LogLevel)
	if cfg.LogFormat == config.LogFormatJSON {
		logger.UseJSONFormatter()
	}

	logger.WithFields(supportlog.F{
		"version": config.Version,
		"commit":  config.CommitHash,
	}).Info("starting Soroban RPC")

	core, err := newCaptiveCore(cfg, logger)
	if err != nil {
		logger.WithError(err).Fatal("could not create captive core")
	}

	if len(cfg.HistoryArchiveURLs) == 0 {
		logger.Fatal("no history archives URLs were provided")
	}

	historyArchive, err := historyarchive.NewArchivePool(
		cfg.HistoryArchiveURLs,
		historyarchive.ArchiveOptions{
			Logger:              logger,
			NetworkPassphrase:   cfg.NetworkPassphrase,
			CheckpointFrequency: cfg.CheckpointFrequency,
			ConnectOptions: storage.ConnectOptions{
				Context:   context.Background(),
				UserAgent: cfg.HistoryArchiveUserAgent,
			},
		},
	)
	if err != nil {
		logger.WithError(err).Fatal("could not connect to history archive")
	}

	metricsRegistry := prometheus.NewRegistry()
	dbConn, err := db.OpenSQLiteDBWithPrometheusMetrics(cfg.SQLiteDBPath, prometheusNamespace, "db", metricsRegistry)
	if err != nil {
		logger.WithError(err).Fatal("could not open database")
	}

	daemon := &Daemon{
		logger:          logger,
		core:            core,
		db:              dbConn,
		done:            make(chan struct{}),
		metricsRegistry: metricsRegistry,
		coreClient: newCoreClientWithMetrics(stellarcore.Client{
			URL:  cfg.StellarCoreURL,
			HTTP: &http.Client{Timeout: cfg.CoreRequestTimeout},
		}, metricsRegistry),
	}

<<<<<<< HEAD
	feewindows := feewindow.NewFeeWindows(cfg.ClassicFeeStatsLedgerRetentionWindow, cfg.SorobanFeeStatsLedgerRetentionWindow, cfg.NetworkPassphrase)

	// initialize the stores using what was on the DB
	readTxMetaCtx, cancelReadTxMeta := context.WithTimeout(context.Background(), cfg.IngestionTimeout)
	defer cancelReadTxMeta()
	// NOTE: We could optimize this to avoid unnecessary ingestion calls
	//       (the range of txmetas can be larger than the individual store retention windows)
	//       but it's probably not worth the pain.
	var initialSeq uint32
	var currentSeq uint32
	err = db.NewLedgerReader(dbConn).StreamAllLedgers(readTxMetaCtx, func(txmeta xdr.LedgerCloseMeta) error {
		currentSeq = txmeta.LedgerSequence()
		if initialSeq == 0 {
			initialSeq = currentSeq
			logger.WithFields(supportlog.F{
				"seq": currentSeq,
			}).Info("initializing in-memory store")
		} else if (currentSeq-initialSeq)%inMemoryInitializationLedgerLogPeriod == 0 {
			logger.WithFields(supportlog.F{
				"seq": currentSeq,
			}).Debug("still initializing in-memory store")
		}

		if err := feewindows.IngestFees(txmeta); err != nil {
			logger.WithError(err).Fatal("could not initialize fee stats")
		}
		return nil
	})
	if err != nil {
		logger.WithError(err).Fatal("could not obtain txmeta cache from the database")
	}
	if currentSeq != 0 {
		logger.WithFields(supportlog.F{
			"seq": currentSeq,
		}).Info("finished initializing in-memory store")
	}
=======
	feewindows, eventStore := daemon.mustInitializeStorage(cfg)
>>>>>>> 6142b909

	onIngestionRetry := func(err error, dur time.Duration) {
		logger.WithError(err).Error("could not run ingestion. Retrying")
	}

	// Take the larger of (event retention, tx retention) and then the smaller
	// of (tx retention, default event retention) if event retention wasn't
	// specified, for some reason...?
	maxRetentionWindow := ordered.Max(cfg.EventLedgerRetentionWindow, cfg.TransactionLedgerRetentionWindow)
	if cfg.EventLedgerRetentionWindow <= 0 {
		maxRetentionWindow = ordered.Min(
			maxRetentionWindow,
			ledgerbucketwindow.DefaultEventLedgerRetentionWindow)
	}
	ingestService := ingest.NewService(ingest.Config{
		Logger: logger,
		DB: db.NewReadWriter(
			logger,
			dbConn,
			daemon,
			maxLedgerEntryWriteBatchSize,
			maxRetentionWindow,
			cfg.NetworkPassphrase,
		),
		NetworkPassPhrase: cfg.NetworkPassphrase,
		Archive:           historyArchive,
		LedgerBackend:     core,
		Timeout:           cfg.IngestionTimeout,
		OnIngestionRetry:  onIngestionRetry,
		Daemon:            daemon,
		FeeWindows:        feewindows,
	})

	ledgerEntryReader := db.NewLedgerEntryReader(dbConn)
	preflightWorkerPool := preflight.NewPreflightWorkerPool(
		preflight.WorkerPoolConfig{
			Daemon:            daemon,
			WorkerCount:       cfg.PreflightWorkerCount,
			JobQueueCapacity:  cfg.PreflightWorkerQueueSize,
			EnableDebug:       cfg.PreflightEnableDebug,
			LedgerEntryReader: ledgerEntryReader,
			NetworkPassphrase: cfg.NetworkPassphrase,
			Logger:            logger,
		},
	)

	jsonRPCHandler := internal.NewJSONRPCHandler(cfg, internal.HandlerParams{
		Daemon:            daemon,
		FeeStatWindows:    feewindows,
		Logger:            logger,
		LedgerReader:      db.NewLedgerReader(dbConn),
		LedgerEntryReader: db.NewLedgerEntryReader(dbConn),
		TransactionReader: db.NewTransactionReader(logger, dbConn, cfg.NetworkPassphrase),
		EventReader:       db.NewEventReader(logger, dbConn, cfg.NetworkPassphrase),
		PreflightGetter:   preflightWorkerPool,
	})

	httpHandler := supporthttp.NewAPIMux(logger)
	httpHandler.Handle("/", jsonRPCHandler)

	daemon.preflightWorkerPool = preflightWorkerPool
	daemon.ingestService = ingestService
	daemon.jsonRPCHandler = &jsonRPCHandler

	// Use a separate listener in order to obtain the actual TCP port
	// when using dynamic ports during testing (e.g. endpoint="localhost:0")
	daemon.listener, err = net.Listen("tcp", cfg.Endpoint)
	if err != nil {
		daemon.logger.WithError(err).WithField("endpoint", cfg.Endpoint).Fatal("cannot listen on endpoint")
	}
	daemon.server = &http.Server{
		Handler:     httpHandler,
		ReadTimeout: defaultReadTimeout,
	}
	if cfg.AdminEndpoint != "" {
		adminMux := supporthttp.NewMux(logger)
		adminMux.HandleFunc("/debug/pprof/", pprof.Index)
		adminMux.HandleFunc("/debug/pprof/cmdline", pprof.Cmdline)
		adminMux.HandleFunc("/debug/pprof/profile", pprof.Profile)
		adminMux.HandleFunc("/debug/pprof/symbol", pprof.Symbol)
		adminMux.HandleFunc("/debug/pprof/trace", pprof.Trace)
		// add the entry points for:
		// goroutine, threadcreate, heap, allocs, block, mutex
		for _, profile := range runtimePprof.Profiles() {
			adminMux.Handle("/debug/pprof/"+profile.Name(), pprof.Handler(profile.Name()))
		}
		adminMux.Handle("/metrics", promhttp.HandlerFor(metricsRegistry, promhttp.HandlerOpts{}))
		daemon.adminListener, err = net.Listen("tcp", cfg.AdminEndpoint)
		if err != nil {
			daemon.logger.WithError(err).WithField("endpoint", cfg.Endpoint).Fatal("cannot listen on admin endpoint")
		}
		daemon.adminServer = &http.Server{Handler: adminMux}
	}
	daemon.registerMetrics()
	return daemon
}

// mustInitializeStorage initializes the storage using what was on the DB
func (d *Daemon) mustInitializeStorage(cfg *config.Config) (*feewindow.FeeWindows, *events.MemoryStore) {
	eventStore := events.NewMemoryStore(
		d,
		cfg.NetworkPassphrase,
		cfg.EventLedgerRetentionWindow,
	)
	feewindows := feewindow.NewFeeWindows(cfg.ClassicFeeStatsLedgerRetentionWindow, cfg.SorobanFeeStatsLedgerRetentionWindow, cfg.NetworkPassphrase)

	readTxMetaCtx, cancelReadTxMeta := context.WithTimeout(context.Background(), cfg.IngestionTimeout)
	defer cancelReadTxMeta()
	var initialSeq uint32
	var currentSeq uint32
	dataMigrations, err := db.BuildMigrations(readTxMetaCtx, d.logger, d.db, cfg)
	if err != nil {
		d.logger.WithError(err).Fatal("could not build migrations")
	}
	// NOTE: We could optimize this to avoid unnecessary ingestion calls
	//       (the range of txmetas can be larger than the individual store retention windows)
	//       but it's probably not worth the pain.
	err = db.NewLedgerReader(d.db).StreamAllLedgers(readTxMetaCtx, func(txmeta xdr.LedgerCloseMeta) error {
		currentSeq = txmeta.LedgerSequence()
		if initialSeq == 0 {
			initialSeq = currentSeq
			d.logger.WithFields(supportlog.F{
				"seq": currentSeq,
			}).Info("initializing in-memory store")
		} else if (currentSeq-initialSeq)%inMemoryInitializationLedgerLogPeriod == 0 {
			d.logger.WithFields(supportlog.F{
				"seq": currentSeq,
			}).Debug("still initializing in-memory store")
		}
		if err := eventStore.IngestEvents(txmeta); err != nil {
			d.logger.WithError(err).Fatal("could not initialize event memory store")
		}
		if err := feewindows.IngestFees(txmeta); err != nil {
			d.logger.WithError(err).Fatal("could not initialize fee stats")
		}
		// TODO: clean up once we remove the in-memory storage.
		//       (we should only stream over the required range)
		if r := dataMigrations.ApplicableRange(); r.IsLedgerIncluded(currentSeq) {
			if err := dataMigrations.Apply(readTxMetaCtx, txmeta); err != nil {
				d.logger.WithError(err).Fatal("could not run migrations")
			}
		}
		return nil
	})
	if err != nil {
		d.logger.WithError(err).Fatal("could not obtain txmeta cache from the database")
	}
	if err := dataMigrations.Commit(readTxMetaCtx); err != nil {
		d.logger.WithError(err).Fatal("could not commit data migrations")
	}

	if currentSeq != 0 {
		d.logger.WithFields(supportlog.F{
			"seq": currentSeq,
		}).Info("finished initializing in-memory store")
	}

	return feewindows, eventStore
}

func (d *Daemon) Run() {
	d.logger.WithFields(supportlog.F{
		"addr": d.listener.Addr().String(),
	}).Info("starting HTTP server")

	panicGroup := util.UnrecoverablePanicGroup.Log(d.logger)
	panicGroup.Go(func() {
		if err := d.server.Serve(d.listener); !errors.Is(err, http.ErrServerClosed) {
			d.logger.WithError(err).Fatal("soroban JSON RPC server encountered fatal error")
		}
	})

	if d.adminServer != nil {
		d.logger.WithFields(supportlog.F{
			"addr": d.adminListener.Addr().String(),
		}).Info("starting Admin HTTP server")
		panicGroup.Go(func() {
			if err := d.adminServer.Serve(d.adminListener); !errors.Is(err, http.ErrServerClosed) {
				d.logger.WithError(err).Error("soroban admin server encountered fatal error")
			}
		})
	}

	// Shutdown gracefully when we receive an interrupt signal.
	// First server.Shutdown closes all open listeners, then closes all idle connections.
	// Finally, it waits a grace period (10s here) for connections to return to idle and then shut down.
	signals := make(chan os.Signal, 1)
	signal.Notify(signals, syscall.SIGINT, syscall.SIGTERM)

	select {
	case <-signals:
		d.Close()
	case <-d.done:
		return
	}
}<|MERGE_RESOLUTION|>--- conflicted
+++ resolved
@@ -200,46 +200,7 @@
 		}, metricsRegistry),
 	}
 
-<<<<<<< HEAD
-	feewindows := feewindow.NewFeeWindows(cfg.ClassicFeeStatsLedgerRetentionWindow, cfg.SorobanFeeStatsLedgerRetentionWindow, cfg.NetworkPassphrase)
-
-	// initialize the stores using what was on the DB
-	readTxMetaCtx, cancelReadTxMeta := context.WithTimeout(context.Background(), cfg.IngestionTimeout)
-	defer cancelReadTxMeta()
-	// NOTE: We could optimize this to avoid unnecessary ingestion calls
-	//       (the range of txmetas can be larger than the individual store retention windows)
-	//       but it's probably not worth the pain.
-	var initialSeq uint32
-	var currentSeq uint32
-	err = db.NewLedgerReader(dbConn).StreamAllLedgers(readTxMetaCtx, func(txmeta xdr.LedgerCloseMeta) error {
-		currentSeq = txmeta.LedgerSequence()
-		if initialSeq == 0 {
-			initialSeq = currentSeq
-			logger.WithFields(supportlog.F{
-				"seq": currentSeq,
-			}).Info("initializing in-memory store")
-		} else if (currentSeq-initialSeq)%inMemoryInitializationLedgerLogPeriod == 0 {
-			logger.WithFields(supportlog.F{
-				"seq": currentSeq,
-			}).Debug("still initializing in-memory store")
-		}
-
-		if err := feewindows.IngestFees(txmeta); err != nil {
-			logger.WithError(err).Fatal("could not initialize fee stats")
-		}
-		return nil
-	})
-	if err != nil {
-		logger.WithError(err).Fatal("could not obtain txmeta cache from the database")
-	}
-	if currentSeq != 0 {
-		logger.WithFields(supportlog.F{
-			"seq": currentSeq,
-		}).Info("finished initializing in-memory store")
-	}
-=======
 	feewindows, eventStore := daemon.mustInitializeStorage(cfg)
->>>>>>> 6142b909
 
 	onIngestionRetry := func(err error, dur time.Duration) {
 		logger.WithError(err).Error("could not run ingestion. Retrying")
