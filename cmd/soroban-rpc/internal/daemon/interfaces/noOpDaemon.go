package interfaces

import (
	"context"
	"github.com/prometheus/client_golang/prometheus"
<<<<<<< HEAD
	"github.com/stellar/go/ingest/ledgerbackend"
=======

>>>>>>> 44515d05
	proto "github.com/stellar/go/protocols/stellarcore"
)

// The noOpDeamon is a dummy daemon implementation, supporting the Daemon interface.
// Used only in testing.
type NoOpDaemon struct {
	metricsRegistry  *prometheus.Registry
	metricsNamespace string
	coreClient       noOpCoreClient
	core             *ledgerbackend.CaptiveStellarCore
}

func MakeNoOpDeamon() *NoOpDaemon {
	return &NoOpDaemon{
		metricsRegistry:  prometheus.NewRegistry(),
		metricsNamespace: "soroban_rpc",
		coreClient:       noOpCoreClient{},
	}
}

func (d *NoOpDaemon) MetricsRegistry() *prometheus.Registry {
	return prometheus.NewRegistry() // so that you can register metrics many times
}

func (d *NoOpDaemon) MetricsNamespace() string {
	return d.metricsNamespace
}

func (d *NoOpDaemon) CoreClient() CoreClient {
	return d.coreClient
}

func (d *noOpDaemon) GetCore() *ledgerbackend.CaptiveStellarCore {
	return d.core
}

type noOpCoreClient struct{}

func (s noOpCoreClient) Info(context.Context) (*proto.InfoResponse, error) {
	return &proto.InfoResponse{}, nil
}

func (s noOpCoreClient) SubmitTransaction(context.Context, string) (*proto.TXResponse, error) {
	return &proto.TXResponse{Status: proto.PreflightStatusOk}, nil
}<|MERGE_RESOLUTION|>--- conflicted
+++ resolved
@@ -3,11 +3,7 @@
 import (
 	"context"
 	"github.com/prometheus/client_golang/prometheus"
-<<<<<<< HEAD
 	"github.com/stellar/go/ingest/ledgerbackend"
-=======
-
->>>>>>> 44515d05
 	proto "github.com/stellar/go/protocols/stellarcore"
 )
 
@@ -40,7 +36,7 @@
 	return d.coreClient
 }
 
-func (d *noOpDaemon) GetCore() *ledgerbackend.CaptiveStellarCore {
+func (d *NoOpDaemon) GetCore() *ledgerbackend.CaptiveStellarCore {
 	return d.core
 }
 
