--- conflicted
+++ resolved
@@ -144,8 +144,10 @@
 
 // processTransactionsInLedger cycles through all the transactions in a ledger, extracts the transaction info
 // and builds the list of transactions.
-func (h transactionsRPCHandler) processTransactionsInLedger(ledger xdr.LedgerCloseMeta, start toid.ID,
+func (h transactionsRPCHandler) processTransactionsInLedger(
+	ledger xdr.LedgerCloseMeta, start toid.ID,
 	txns *[]TransactionInfo, limit uint,
+	format string,
 ) (*toid.ID, bool, error) {
 	reader, err := ingest.NewLedgerTransactionReaderFromLedgerCloseMeta(h.networkPassphrase, ledger)
 	if err != nil {
@@ -192,15 +194,33 @@
 		}
 
 		txInfo := TransactionInfo{
-			ApplicationOrder:    tx.ApplicationOrder,
-			FeeBump:             tx.FeeBump,
-			ResultXdr:           base64.StdEncoding.EncodeToString(tx.Result),
-			ResultMetaXdr:       base64.StdEncoding.EncodeToString(tx.Meta),
-			EnvelopeXdr:         base64.StdEncoding.EncodeToString(tx.Envelope),
-			DiagnosticEventsXDR: base64EncodeSlice(tx.Events),
-			Ledger:              tx.Ledger.Sequence,
-			LedgerCloseTime:     tx.Ledger.CloseTime,
-		}
+			ApplicationOrder: tx.ApplicationOrder,
+			FeeBump:          tx.FeeBump,
+			Ledger:           tx.Ledger.Sequence,
+			LedgerCloseTime:  tx.Ledger.CloseTime,
+		}
+
+		switch format {
+		case xdr2json.FormatJSON:
+			result, envelope, meta, diagEvents, convErr := xdr2json.TransactionToJSON(tx)
+			if convErr != nil {
+				return nil, false, &jrpc2.Error{
+					Code:    jrpc2.InternalError,
+					Message: convErr.Error(),
+				}
+			}
+			txInfo.ResultJSON = result
+			txInfo.ResultMetaJSON = envelope
+			txInfo.EnvelopeJSON = meta
+			txInfo.DiagnosticEventsJSON = diagEvents
+
+		default:
+			txInfo.ResultXDR = base64.StdEncoding.EncodeToString(tx.Result)
+			txInfo.ResultMetaXDR = base64.StdEncoding.EncodeToString(tx.Meta)
+			txInfo.EnvelopeXDR = base64.StdEncoding.EncodeToString(tx.Envelope)
+			txInfo.DiagnosticEventsXDR = base64EncodeSlice(tx.Events)
+		}
+
 		txInfo.Status = TransactionStatusFailed
 		if tx.Successful {
 			txInfo.Status = TransactionStatusSuccess
@@ -228,41 +248,6 @@
 		}
 	}
 
-<<<<<<< HEAD
-			txInfo := TransactionInfo{
-				ApplicationOrder: tx.ApplicationOrder,
-				FeeBump:          tx.FeeBump,
-				Ledger:           tx.Ledger.Sequence,
-				LedgerCloseTime:  tx.Ledger.CloseTime,
-			}
-
-			switch request.Format {
-			case xdr2json.FormatJSON:
-				result, envelope, meta, diagEvents, convErr := xdr2json.TransactionToJSON(tx)
-				if convErr != nil {
-					return GetTransactionsResponse{}, &jrpc2.Error{
-						Code:    jrpc2.InternalError,
-						Message: convErr.Error(),
-					}
-				}
-
-				txInfo.ResultJSON = result
-				txInfo.ResultMetaJSON = envelope
-				txInfo.EnvelopeJSON = meta
-				txInfo.DiagnosticEventsJSON = diagEvents
-
-			default:
-				txInfo.ResultXDR = base64.StdEncoding.EncodeToString(tx.Result)
-				txInfo.ResultMetaXDR = base64.StdEncoding.EncodeToString(tx.Meta)
-				txInfo.EnvelopeXDR = base64.StdEncoding.EncodeToString(tx.Envelope)
-				txInfo.DiagnosticEventsXDR = base64EncodeSlice(tx.Events)
-			}
-
-			txInfo.Status = TransactionStatusFailed
-			if tx.Successful {
-				txInfo.Status = TransactionStatusSuccess
-			}
-=======
 	err = request.isValid(h.maxLimit, ledgerRange)
 	if err != nil {
 		return GetTransactionsResponse{}, &jrpc2.Error{
@@ -270,7 +255,6 @@
 			Message: err.Error(),
 		}
 	}
->>>>>>> 2d6faacf
 
 	start, limit, err := h.initializePagination(request)
 	if err != nil {
