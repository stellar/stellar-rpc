package methods

import (
	"context"
	"encoding/json"
	"fmt"
	"strings"
	"time"

	"github.com/creachadair/jrpc2"

	"github.com/stellar/go/strkey"
	"github.com/stellar/go/support/collections/set"
	"github.com/stellar/go/support/errors"
	"github.com/stellar/go/support/log"
	"github.com/stellar/go/xdr"

<<<<<<< HEAD
	"github.com/stellar/soroban-rpc/cmd/soroban-rpc/internal/db"
)

const (
	LedgerScanLimit     = 8000
	maxContractIDsLimit = 5
	maxTopicsLimit      = 5
	maxFiltersLimit     = 5
	maxEventTypes       = 3
=======
	"github.com/stellar/soroban-rpc/cmd/soroban-rpc/internal/events"
	"github.com/stellar/soroban-rpc/cmd/soroban-rpc/internal/xdr2json"
>>>>>>> b88b4216
)

type eventTypeSet map[string]interface{}

func (e eventTypeSet) valid() error {
	for key := range e {
		switch key {
		case EventTypeSystem, EventTypeContract, EventTypeDiagnostic:
			// ok
		default:
			return errors.New("if set, type must be either 'system', 'contract' or 'diagnostic'")
		}
	}
	return nil
}

func (e *eventTypeSet) UnmarshalJSON(data []byte) error {
	if len(data) == 0 {
		*e = map[string]interface{}{}
		return nil
	}
	var joined string
	if err := json.Unmarshal(data, &joined); err != nil {
		return err
	}
	*e = map[string]interface{}{}
	if len(joined) == 0 {
		return nil
	}
	for _, key := range strings.Split(joined, ",") {
		(*e)[key] = nil
	}
	return nil
}

func (e eventTypeSet) MarshalJSON() ([]byte, error) {
	keys := make([]string, 0, len(e))
	for key := range e {
		keys = append(keys, key)
	}
	return json.Marshal(strings.Join(keys, ","))
}

func (e eventTypeSet) Keys() []string {
	keys := make([]string, 0, len(e))
	for key := range e {
		keys = append(keys, key)
	}
	return keys
}

func (e eventTypeSet) matches(event xdr.ContractEvent) bool {
	if len(e) == 0 {
		return true
	}
	_, ok := e[eventTypeFromXDR[event.Type]]
	return ok
}

type EventInfo struct {
	EventType                string `json:"type"`
	Ledger                   int32  `json:"ledger"`
	LedgerClosedAt           string `json:"ledgerClosedAt"`
	ContractID               string `json:"contractId"`
	ID                       string `json:"id"`
	PagingToken              string `json:"pagingToken"`
	InSuccessfulContractCall bool   `json:"inSuccessfulContractCall"`
	TransactionHash          string `json:"txHash"`

	// TopicXDR is a base64-encoded list of ScVals
	TopicXDR  []string          `json:"topic,omitempty"`
	TopicJSON []json.RawMessage `json:"topicJson,omitempty"`

	// ValueXDR is a base64-encoded ScVal
	ValueXDR  string          `json:"value,omitempty"`
	ValueJSON json.RawMessage `json:"valueJson,omitempty"`
}

type GetEventsRequest struct {
	StartLedger uint32             `json:"startLedger,omitempty"`
	EndLedger   uint32             `json:"endLedger,omitempty"`
	Filters     []EventFilter      `json:"filters"`
	Pagination  *PaginationOptions `json:"pagination,omitempty"`
	Format      string             `json:"xdrFormat,omitempty"`
}

func (g *GetEventsRequest) Valid(maxLimit uint) error {
	if err := IsValidFormat(g.Format); err != nil {
		return err
	}

	// Validate the paging limit (if it exists)
	if g.Pagination != nil && g.Pagination.Cursor != nil {
		if g.StartLedger != 0 || g.EndLedger != 0 {
			return errors.New("ledger ranges and cursor cannot both be set") //nolint:forbidigo
		}
	} else if g.StartLedger <= 0 {
		// Validate start
		return errors.New("startLedger must be positive")
	}

	if g.Pagination != nil && g.Pagination.Limit > maxLimit {
		return fmt.Errorf("limit must not exceed %d", maxLimit)
	}

	// Validate filters
	if len(g.Filters) > maxFiltersLimit {
		return errors.New("maximum 5 filters per request")
	}
	for i, filter := range g.Filters {
		if err := filter.Valid(); err != nil {
			return fmt.Errorf("filter %d invalid: %w", i+1, err)
		}
	}

	return nil
}

func (g *GetEventsRequest) Matches(event xdr.DiagnosticEvent) bool {
	if len(g.Filters) == 0 {
		return true
	}
	for _, filter := range g.Filters {
		if filter.Matches(event) {
			return true
		}
	}
	return false
}

const (
	EventTypeSystem     = "system"
	EventTypeContract   = "contract"
	EventTypeDiagnostic = "diagnostic"
)

var eventTypeFromXDR = map[xdr.ContractEventType]string{
	xdr.ContractEventTypeSystem:     EventTypeSystem,
	xdr.ContractEventTypeContract:   EventTypeContract,
	xdr.ContractEventTypeDiagnostic: EventTypeDiagnostic,
}

func getEventTypeXDRFromEventType() map[string]xdr.ContractEventType {
	return map[string]xdr.ContractEventType{
		EventTypeSystem:     xdr.ContractEventTypeSystem,
		EventTypeContract:   xdr.ContractEventTypeContract,
		EventTypeDiagnostic: xdr.ContractEventTypeDiagnostic,
	}
}

type EventFilter struct {
	EventType   eventTypeSet  `json:"type,omitempty"`
	ContractIDs []string      `json:"contractIds,omitempty"`
	Topics      []TopicFilter `json:"topics,omitempty"`
}

func (e *EventFilter) Valid() error {
	if err := e.EventType.valid(); err != nil {
		return errors.Wrap(err, "filter type invalid")
	}
	if len(e.ContractIDs) > maxContractIDsLimit {
		return errors.New("maximum 5 contract IDs per filter")
	}
	if len(e.Topics) > maxTopicsLimit {
		return errors.New("maximum 5 topics per filter")
	}
	for i, id := range e.ContractIDs {
		_, err := strkey.Decode(strkey.VersionByteContract, id)
		if err != nil {
			return fmt.Errorf("contract ID %d invalid", i+1)
		}
	}
	for i, topic := range e.Topics {
		if err := topic.Valid(); err != nil {
			return fmt.Errorf("topic %d invalid: %w", i+1, err)
		}
	}
	return nil
}

func (e *EventFilter) Matches(event xdr.DiagnosticEvent) bool {
	return e.EventType.matches(event.Event) && e.matchesContractIDs(event.Event) && e.matchesTopics(event.Event)
}

func (e *EventFilter) matchesContractIDs(event xdr.ContractEvent) bool {
	if len(e.ContractIDs) == 0 {
		return true
	}
	if event.ContractId == nil {
		return false
	}
	needle := strkey.MustEncode(strkey.VersionByteContract, (*event.ContractId)[:])
	for _, id := range e.ContractIDs {
		if id == needle {
			return true
		}
	}
	return false
}

func (e *EventFilter) matchesTopics(event xdr.ContractEvent) bool {
	if len(e.Topics) == 0 {
		return true
	}
	v0, ok := event.Body.GetV0()
	if !ok {
		return false
	}
	for _, topicFilter := range e.Topics {
		if topicFilter.Matches(v0.Topics) {
			return true
		}
	}
	return false
}

type TopicFilter []SegmentFilter

func (t *TopicFilter) Valid() error {
	if len(*t) < db.MinTopicCount {
		return errors.New("topic must have at least one segment")
	}
	if len(*t) > db.MaxTopicCount {
		return errors.New("topic cannot have more than 4 segments")
	}
	for i, segment := range *t {
		if err := segment.Valid(); err != nil {
			return fmt.Errorf("segment %d invalid: %w", i+1, err)
		}
	}
	return nil
}

// An event matches a topic filter iff:
//   - the event has EXACTLY as many topic segments as the filter AND
//   - each segment either: matches exactly OR is a wildcard.
func (t TopicFilter) Matches(event []xdr.ScVal) bool {
	if len(event) != len(t) {
		return false
	}

	for i, segmentFilter := range t {
		if !segmentFilter.Matches(event[i]) {
			return false
		}
	}

	return true
}

type SegmentFilter struct {
	wildcard *string
	scval    *xdr.ScVal
}

func (s *SegmentFilter) Matches(segment xdr.ScVal) bool {
	if s.wildcard != nil && *s.wildcard == "*" {
		return true
	} else if s.scval != nil {
		if !s.scval.Equals(segment) {
			return false
		}
	} else {
		panic("invalid segmentFilter")
	}

	return true
}

func (s *SegmentFilter) Valid() error {
	if s.wildcard != nil && s.scval != nil {
		return errors.New("cannot set both wildcard and scval")
	}
	if s.wildcard == nil && s.scval == nil {
		return errors.New("must set either wildcard or scval")
	}
	if s.wildcard != nil && *s.wildcard != "*" {
		return errors.New("wildcard must be '*'")
	}
	return nil
}

func (s *SegmentFilter) UnmarshalJSON(p []byte) error {
	s.wildcard = nil
	s.scval = nil

	var tmp string
	if err := json.Unmarshal(p, &tmp); err != nil {
		return err
	}
	if tmp == "*" {
		s.wildcard = &tmp
	} else {
		var out xdr.ScVal
		if err := xdr.SafeUnmarshalBase64(tmp, &out); err != nil {
			return err
		}
		s.scval = &out
	}
	return nil
}

type PaginationOptions struct {
	Cursor *db.Cursor `json:"cursor,omitempty"`
	Limit  uint       `json:"limit,omitempty"`
}

type GetEventsResponse struct {
	Events       []EventInfo `json:"events"`
	LatestLedger uint32      `json:"latestLedger"`
}

type eventsRPCHandler struct {
	dbReader     db.EventReader
	maxLimit     uint
	defaultLimit uint
	logger       *log.Entry
	ledgerReader db.LedgerReader
}

func combineContractIDs(filters []EventFilter) ([][]byte, error) {
	contractIDSet := set.NewSet[string](maxFiltersLimit * maxContractIDsLimit)

	for _, filter := range filters {
		for _, contractID := range filter.ContractIDs {
			contractIDSet.Add(contractID)
		}
	}

	contractIDs := make([][]byte, 0, len(contractIDSet))
	for contractID := range contractIDSet {
		id, err := strkey.Decode(strkey.VersionByteContract, contractID)
		if err != nil {
			return nil, fmt.Errorf("invalid contract ID %v: ", contractID)
		}

		contractIDs = append(contractIDs, id)
	}
	return contractIDs, nil
}

func combineEventTypes(filters []EventFilter) []int {
	eventTypes := set.NewSet[int](maxEventTypes)

	for _, filter := range filters {
		for _, eventType := range filter.EventType.Keys() {
			eventTypeXDR := getEventTypeXDRFromEventType()[eventType]
			eventTypes.Add(int(eventTypeXDR))
		}
	}
	uniqueEventTypes := make([]int, 0, maxEventTypes)
	for eventType := range eventTypes {
		uniqueEventTypes = append(uniqueEventTypes, eventType)
	}
	return uniqueEventTypes
}

func combineTopics(filters []EventFilter) ([][][]byte, error) {
	encodedTopicsList := make([][][]byte, db.MaxTopicCount)

	for _, filter := range filters {
		if len(filter.Topics) == 0 {
			return [][][]byte{}, nil
		}

		for _, topicFilter := range filter.Topics {
			for i, segmentFilter := range topicFilter {
				if segmentFilter.wildcard == nil && segmentFilter.scval != nil {
					encodedTopic, err := segmentFilter.scval.MarshalBinary()
					if err != nil {
						return [][][]byte{}, fmt.Errorf("failed to marshal segment: %w", err)
					}
					encodedTopicsList[i] = append(encodedTopicsList[i], encodedTopic)
				}
			}
		}
	}

	return encodedTopicsList, nil
}

type entry struct {
	cursor               db.Cursor
	ledgerCloseTimestamp int64
	event                xdr.DiagnosticEvent
	txHash               *xdr.Hash
}

func (h eventsRPCHandler) getEvents(ctx context.Context, request GetEventsRequest) (GetEventsResponse, error) {
	if err := request.Valid(h.maxLimit); err != nil {
		return GetEventsResponse{}, &jrpc2.Error{
			Code: jrpc2.InvalidParams, Message: err.Error(),
		}
	}

	ledgerRange, err := h.ledgerReader.GetLedgerRange(ctx)
	if err != nil {
		return GetEventsResponse{}, &jrpc2.Error{
			Code: jrpc2.InternalError, Message: err.Error(),
		}
	}

	start := db.Cursor{Ledger: request.StartLedger}
	limit := h.defaultLimit
	if request.Pagination != nil {
		if request.Pagination.Cursor != nil {
			start = *request.Pagination.Cursor
			// increment event index because, when paginating, we start with the item right after the cursor
			start.Event++
		}
		if request.Pagination.Limit > 0 {
			limit = request.Pagination.Limit
		}
	}
	endLedger := request.StartLedger + LedgerScanLimit

	if request.EndLedger != 0 {
		endLedger = min(request.EndLedger, endLedger)
	}

	end := db.Cursor{Ledger: endLedger}
	cursorRange := db.CursorRange{Start: start, End: end}

	if start.Ledger < ledgerRange.FirstLedger.Sequence || start.Ledger > ledgerRange.LastLedger.Sequence {
		return GetEventsResponse{}, &jrpc2.Error{
			Code: jrpc2.InvalidRequest,
			Message: fmt.Sprintf(
				"startLedger must be within the ledger range: %d - %d",
				ledgerRange.FirstLedger.Sequence,
				ledgerRange.LastLedger.Sequence,
			),
		}
	}

	found := make([]entry, 0, limit)

	contractIDs, err := combineContractIDs(request.Filters)
	if err != nil {
		return GetEventsResponse{}, &jrpc2.Error{
			Code: jrpc2.InvalidParams, Message: err.Error(),
		}
	}

	topics, err := combineTopics(request.Filters)
	if err != nil {
		return GetEventsResponse{}, &jrpc2.Error{
			Code: jrpc2.InvalidParams, Message: err.Error(),
		}
	}

	eventTypes := combineEventTypes(request.Filters)

	// Scan function to apply filters
	eventScanFunction := func(
		event xdr.DiagnosticEvent, cursor db.Cursor, ledgerCloseTimestamp int64, txHash *xdr.Hash,
	) bool {
		if request.Matches(event) {
			found = append(found, entry{cursor, ledgerCloseTimestamp, event, txHash})
		}
		return uint(len(found)) < limit
	}

	err = h.dbReader.GetEvents(ctx, cursorRange, contractIDs, topics, eventTypes, eventScanFunction)
	if err != nil {
		return GetEventsResponse{}, &jrpc2.Error{
			Code: jrpc2.InvalidRequest, Message: err.Error(),
		}
	}

	results := make([]EventInfo, 0, len(found))
	for _, entry := range found {
		info, err := eventInfoForEvent(
			entry.event,
			entry.cursor,
			time.Unix(entry.ledgerCloseTimestamp, 0).UTC().Format(time.RFC3339),
			entry.txHash.HexString(),
			request.Format,
		)
		if err != nil {
			return GetEventsResponse{}, errors.Wrap(err, "could not parse event")
		}
		results = append(results, info)
	}

	return GetEventsResponse{
		LatestLedger: ledgerRange.LastLedger.Sequence,
		Events:       results,
	}, nil
}

func eventInfoForEvent(
	event xdr.DiagnosticEvent,
<<<<<<< HEAD
	cursor db.Cursor,
	ledgerClosedAt string,
	txHash string,
=======
	cursor events.Cursor,
	ledgerClosedAt, txHash, format string,
>>>>>>> b88b4216
) (EventInfo, error) {
	v0, ok := event.Event.Body.GetV0()
	if !ok {
		return EventInfo{}, errors.New("unknown event version")
	}

	eventType, ok := eventTypeFromXDR[event.Event.Type]
	if !ok {
		return EventInfo{}, fmt.Errorf("unknown XDR ContractEventType type: %d", event.Event.Type)
	}

<<<<<<< HEAD
	// base64-xdr encode the topic
	topic := make([]string, 0, db.MaxTopicCount)
	for _, segment := range v0.Topics {
		seg, err := xdr.MarshalBase64(segment)
		if err != nil {
			return EventInfo{}, err
		}
		topic = append(topic, seg)
	}

	// base64-xdr encode the data
	data, err := xdr.MarshalBase64(v0.Data)
	if err != nil {
		return EventInfo{}, err
	}

=======
>>>>>>> b88b4216
	info := EventInfo{
		EventType:                eventType,
		Ledger:                   int32(cursor.Ledger),
		LedgerClosedAt:           ledgerClosedAt,
		ID:                       cursor.String(),
		PagingToken:              cursor.String(),
		InSuccessfulContractCall: event.InSuccessfulContractCall,
		TransactionHash:          txHash,
	}

	switch format {
	case FormatJSON:
		// json encode the topic
		info.TopicJSON = make([]json.RawMessage, 0, maxTopicCount)
		for _, topic := range v0.Topics {
			topic, err := xdr2json.ConvertInterface(topic)
			if err != nil {
				return EventInfo{}, err
			}
			info.TopicJSON = append(info.TopicJSON, topic)
		}

		var convErr error
		info.ValueJSON, convErr = xdr2json.ConvertInterface(v0.Data)
		if convErr != nil {
			return EventInfo{}, convErr
		}

	default:
		// base64-xdr encode the topic
		topic := make([]string, 0, maxTopicCount)
		for _, segment := range v0.Topics {
			seg, err := xdr.MarshalBase64(segment)
			if err != nil {
				return EventInfo{}, err
			}
			topic = append(topic, seg)
		}

		// base64-xdr encode the data
		data, err := xdr.MarshalBase64(v0.Data)
		if err != nil {
			return EventInfo{}, err
		}

		info.TopicXDR = topic
		info.ValueXDR = data
	}

	if event.Event.ContractId != nil {
		info.ContractID = strkey.MustEncode(
			strkey.VersionByteContract,
			(*event.Event.ContractId)[:])
	}
	return info, nil
}

// NewGetEventsHandler returns a json rpc handler to fetch and filter events
func NewGetEventsHandler(
	logger *log.Entry,
	dbReader db.EventReader,
	maxLimit uint,
	defaultLimit uint,
	ledgerReader db.LedgerReader,
) jrpc2.Handler {
	eventsHandler := eventsRPCHandler{
		dbReader:     dbReader,
		maxLimit:     maxLimit,
		defaultLimit: defaultLimit,
		logger:       logger,
		ledgerReader: ledgerReader,
	}
	return NewHandler(func(ctx context.Context, request GetEventsRequest) (GetEventsResponse, error) {
		return eventsHandler.getEvents(ctx, request)
	})
}<|MERGE_RESOLUTION|>--- conflicted
+++ resolved
@@ -15,8 +15,8 @@
 	"github.com/stellar/go/support/log"
 	"github.com/stellar/go/xdr"
 
-<<<<<<< HEAD
 	"github.com/stellar/soroban-rpc/cmd/soroban-rpc/internal/db"
+	"github.com/stellar/soroban-rpc/cmd/soroban-rpc/internal/xdr2json"
 )
 
 const (
@@ -25,10 +25,6 @@
 	maxTopicsLimit      = 5
 	maxFiltersLimit     = 5
 	maxEventTypes       = 3
-=======
-	"github.com/stellar/soroban-rpc/cmd/soroban-rpc/internal/events"
-	"github.com/stellar/soroban-rpc/cmd/soroban-rpc/internal/xdr2json"
->>>>>>> b88b4216
 )
 
 type eventTypeSet map[string]interface{}
@@ -126,7 +122,6 @@
 			return errors.New("ledger ranges and cursor cannot both be set") //nolint:forbidigo
 		}
 	} else if g.StartLedger <= 0 {
-		// Validate start
 		return errors.New("startLedger must be positive")
 	}
 
@@ -521,14 +516,8 @@
 
 func eventInfoForEvent(
 	event xdr.DiagnosticEvent,
-<<<<<<< HEAD
 	cursor db.Cursor,
-	ledgerClosedAt string,
-	txHash string,
-=======
-	cursor events.Cursor,
 	ledgerClosedAt, txHash, format string,
->>>>>>> b88b4216
 ) (EventInfo, error) {
 	v0, ok := event.Event.Body.GetV0()
 	if !ok {
@@ -540,7 +529,6 @@
 		return EventInfo{}, fmt.Errorf("unknown XDR ContractEventType type: %d", event.Event.Type)
 	}
 
-<<<<<<< HEAD
 	// base64-xdr encode the topic
 	topic := make([]string, 0, db.MaxTopicCount)
 	for _, segment := range v0.Topics {
@@ -550,15 +538,6 @@
 		}
 		topic = append(topic, seg)
 	}
-
-	// base64-xdr encode the data
-	data, err := xdr.MarshalBase64(v0.Data)
-	if err != nil {
-		return EventInfo{}, err
-	}
-
-=======
->>>>>>> b88b4216
 	info := EventInfo{
 		EventType:                eventType,
 		Ledger:                   int32(cursor.Ledger),
@@ -572,7 +551,7 @@
 	switch format {
 	case FormatJSON:
 		// json encode the topic
-		info.TopicJSON = make([]json.RawMessage, 0, maxTopicCount)
+		info.TopicJSON = make([]json.RawMessage, 0, db.MaxTopicCount)
 		for _, topic := range v0.Topics {
 			topic, err := xdr2json.ConvertInterface(topic)
 			if err != nil {
@@ -589,7 +568,7 @@
 
 	default:
 		// base64-xdr encode the topic
-		topic := make([]string, 0, maxTopicCount)
+		topic := make([]string, 0, db.MaxTopicCount)
 		for _, segment := range v0.Topics {
 			seg, err := xdr.MarshalBase64(segment)
 			if err != nil {
