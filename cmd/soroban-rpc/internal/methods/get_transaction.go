--- conflicted
+++ resolved
@@ -4,7 +4,6 @@
 	"context"
 	"encoding/base64"
 	"encoding/hex"
-	"encoding/json"
 	"errors"
 	"fmt"
 
@@ -39,36 +38,8 @@
 	// LatestLedgerCloseTime is the unix timestamp of when the oldest ledger was closed.
 	OldestLedgerCloseTime int64 `json:"oldestLedgerCloseTime,string"`
 
-	// The fields below are only present if Status is not TransactionNotFound.
-<<<<<<< HEAD
+	// Many of the fields below are only present if Status is not TransactionNotFound.
 	TransactionInfo
-=======
-
-	// ApplicationOrder is the index of the transaction among all the transactions
-	// for that ledger.
-	ApplicationOrder int32 `json:"applicationOrder,omitempty"`
-	// FeeBump indicates whether the transaction is a feebump transaction
-	FeeBump bool `json:"feeBump,omitempty"`
-	// EnvelopeXDR is the TransactionEnvelope XDR value.
-	EnvelopeXDR  string          `json:"envelopeXdr,omitempty"`
-	EnvelopeJSON json.RawMessage `json:"envelopeJson,omitempty"`
-	// ResultXDR is the TransactionResult XDR value.
-	ResultXDR  string          `json:"resultXdr,omitempty"`
-	ResultJSON json.RawMessage `json:"resultJson,omitempty"`
-	// ResultMetaXDR is the TransactionMeta XDR value.
-	ResultMetaXDR  string          `json:"resultMetaXdr,omitempty"`
-	ResultMetaJSON json.RawMessage `json:"resultMetaJson,omitempty"`
-
-	// Ledger is the sequence of the ledger which included the transaction.
-	Ledger uint32 `json:"ledger,omitempty"`
-	// LedgerCloseTime is the unix timestamp of when the transaction was included in the ledger.
-	LedgerCloseTime int64 `json:"createdAt,string,omitempty"`
-
-	// DiagnosticEventsXDR is present only if Status is equal to TransactionFailed.
-	// DiagnosticEventsXDR is a base64-encoded slice of xdr.DiagnosticEvent
-	DiagnosticEventsXDR  []string          `json:"diagnosticEventsXdr,omitempty"`
-	DiagnosticEventsJSON []json.RawMessage `json:"diagnosticEventsJson,omitempty"`
->>>>>>> b88b4216
 }
 
 type GetTransactionRequest struct {
