--- conflicted
+++ resolved
@@ -2,12 +2,9 @@
 
 ## Unreleased
 
-<<<<<<< HEAD
 ### Added
 - `getNetwork` endpoint now returns core supported protocol version ([#563](https://github.com/stellar/stellar-rpc/pull/563)).
 
-=======
->>>>>>> c57cf357
 ### Breaking Changes
 * The RPC client and schema definitions have been moved to the unified Stellar Go SDK. Please install them from there, instead:
 
